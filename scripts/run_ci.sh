#!/usr/bin/env bash
set -euo pipefail

# TOML 格式检查
taplo fmt --check --diff

# 代码格式检查
cargo fmt --check

# Clippy 静态检查
cargo clippy --tests --features "${DEFAULT_FEATURES:-std,serde,miette}" --no-deps

# 构建
cargo build --features "${DEFAULT_FEATURES:-std,serde,miette}"

# 测试
cargo nextest run --features "${DEFAULT_FEATURES:-std,serde,miette}"
cargo test --features "${DEFAULT_FEATURES:-std,serde,miette}" --doc

# 文档构建
cargo doc --lib --no-deps --features "${DEFAULT_FEATURES:-std,serde,miette}"

# Python API 测试
echo "Running Python API tests..."
cd minigu/python

# 检查Python是否可用
if ! command -v python3 &> /dev/null && ! command -v python &> /dev/null; then
    echo "Python is not available, skipping Python tests"
    exit 0
fi

# 确定使用的Python命令
if command -v python3 &> /dev/null; then
    PYTHON_CMD=python3
else
    PYTHON_CMD=python
<<<<<<< HEAD
fi

# 检查系统类型，如果是Linux则确保安装了venv模块
if [[ "$OSTYPE" == "linux-gnu"* ]]; then
    if ! $PYTHON_CMD -c "import venv" &> /dev/null; then
        echo "Python venv module not available, trying to install python3-venv"
        if command -v apt-get &> /dev/null; then
            sudo apt-get update
            sudo apt-get install -y python3-venv
        else
            echo "Cannot install python3-venv, skipping Python tests"
            exit 0
        fi
    fi
fi

# 创建虚拟环境并激活
$PYTHON_CMD -m venv .venv

# 检查虚拟环境激活脚本并激活
if [ -f ".venv/bin/activate" ]; then
    # Linux/macOS
    source .venv/bin/activate
elif [ -f ".venv/Scripts/activate" ]; then
    # Windows
    source .venv/Scripts/activate
else
    echo "Cannot find virtual environment activation script, skipping Python tests"
    exit 0
fi

# 升级pip并安装maturin
python -m pip install --upgrade pip
pip install maturin

# 构建Python扩展
maturin develop

# 运行Python测试
python test_minigu_api.py
=======
fi

# 尝试直接运行测试，不使用maturin
echo "Attempting to run Python tests directly..."
$PYTHON_CMD test_minigu_api.py || echo "Python tests failed or skipped"
>>>>>>> 20c9acd8
echo "Python API tests completed."<|MERGE_RESOLUTION|>--- conflicted
+++ resolved
@@ -1,86 +1,164 @@
-#!/usr/bin/env bash
-set -euo pipefail
+name: CI
 
-# TOML 格式检查
-taplo fmt --check --diff
+on:
+  push:
+    branches: [ "master" ]
+  pull_request:
+    branches: [ "master" ]
 
-# 代码格式检查
-cargo fmt --check
+concurrency:
+  group: ${{ github.workflow }}-${{ github.ref }}
+  cancel-in-progress: true
 
-# Clippy 静态检查
-cargo clippy --tests --features "${DEFAULT_FEATURES:-std,serde,miette}" --no-deps
+env:
+  RUSTFLAGS: -Dwarnings
+  RUST_BACKTRACE: 1
+  CI: true
+  DEFAULT_FEATURES: "std,serde,miette"
 
-# 构建
-cargo build --features "${DEFAULT_FEATURES:-std,serde,miette}"
+defaults:
+  run:
+    shell: bash
 
-# 测试
-cargo nextest run --features "${DEFAULT_FEATURES:-std,serde,miette}"
-cargo test --features "${DEFAULT_FEATURES:-std,serde,miette}" --doc
+jobs:
+  typos:
+    name: Spell Check
+    runs-on: ubuntu-latest
+    timeout-minutes: 10
+    steps:
+    - uses: actions/checkout@v4
+    - uses: crate-ci/typos@v1.29.4
 
-# 文档构建
-cargo doc --lib --no-deps --features "${DEFAULT_FEATURES:-std,serde,miette}"
+  toml:
+    name: TOML Check
+    runs-on: ubuntu-latest
+    timeout-minutes: 10
+    steps:
+    - uses: actions/checkout@v4
+    - uses: actions-rust-lang/setup-rust-toolchain@v1
+    - uses: taiki-e/install-action@v2
+      with:
+        tool: taplo-cli@0.9.3
+    - run: taplo fmt --check --diff
 
-# Python API 测试
-echo "Running Python API tests..."
-cd minigu/python
+  fmt:
+    name: Format Check
+    runs-on: ubuntu-latest
+    timeout-minutes: 10
+    steps:
+    - uses: actions/checkout@v4
+    - uses: actions-rust-lang/setup-rust-toolchain@v1
+    - run: cargo fmt --check
 
-# 检查Python是否可用
-if ! command -v python3 &> /dev/null && ! command -v python &> /dev/null; then
-    echo "Python is not available, skipping Python tests"
-    exit 0
-fi
+  clippy:
+    name: Clippy Check
+    runs-on: ubuntu-latest
+    timeout-minutes: 10
+    steps:
+    - uses: actions/checkout@v4
+    - uses: actions-rust-lang/setup-rust-toolchain@v1
+    - run: cargo clippy --tests --features ${{ env.DEFAULT_FEATURES }} --no-deps
 
-# 确定使用的Python命令
-if command -v python3 &> /dev/null; then
-    PYTHON_CMD=python3
-else
-    PYTHON_CMD=python
-<<<<<<< HEAD
-fi
+  machete:
+    name: Machete Check
+    runs-on: ubuntu-latest
+    timeout-minutes: 10
+    steps:
+    - uses: actions/checkout@v4
+    - uses: actions-rust-lang/setup-rust-toolchain@v1
+    - uses: bnjbvr/cargo-machete@main
 
-# 检查系统类型，如果是Linux则确保安装了venv模块
-if [[ "$OSTYPE" == "linux-gnu"* ]]; then
-    if ! $PYTHON_CMD -c "import venv" &> /dev/null; then
-        echo "Python venv module not available, trying to install python3-venv"
-        if command -v apt-get &> /dev/null; then
-            sudo apt-get update
-            sudo apt-get install -y python3-venv
-        else
-            echo "Cannot install python3-venv, skipping Python tests"
-            exit 0
-        fi
-    fi
-fi
+  deny:
+    name: Deny Check
+    runs-on: ubuntu-latest
+    timeout-minutes: 10
+    steps:
+    - uses: actions/checkout@v4
+    - uses: EmbarkStudios/cargo-deny-action@v2
 
-# 创建虚拟环境并激活
-$PYTHON_CMD -m venv .venv
+  build:
+    needs: [ typos, toml, fmt, clippy, machete, deny ]
+    strategy:
+      matrix:
+        os: [ ubuntu-latest, macos-latest, windows-latest ]
+    name: Build on ${{ matrix.os }}
+    runs-on: ${{ matrix.os }}
+    timeout-minutes: 30
+    steps:
+    - uses: actions/checkout@v4
+    - uses: actions-rust-lang/setup-rust-toolchain@v1
+    - uses: Swatinem/rust-cache@v2
+    - run: cargo build --features ${{ env.DEFAULT_FEATURES }}
 
-# 检查虚拟环境激活脚本并激活
-if [ -f ".venv/bin/activate" ]; then
-    # Linux/macOS
-    source .venv/bin/activate
-elif [ -f ".venv/Scripts/activate" ]; then
-    # Windows
-    source .venv/Scripts/activate
-else
-    echo "Cannot find virtual environment activation script, skipping Python tests"
-    exit 0
-fi
+  build_no_std:
+    needs: [ typos, toml, fmt, clippy, machete, deny ]
+    name: Build gql-parser in no_std mode
+    runs-on: ubuntu-latest
+    timeout-minutes: 30
+    steps:
+    - uses: actions/checkout@v4
+    - uses: actions-rust-lang/setup-rust-toolchain@v1
+    - run: rustup target add aarch64-unknown-none
+    - uses: Swatinem/rust-cache@v2
+    - run: cargo build -p gql-parser --target aarch64-unknown-none --no-default-features
 
-# 升级pip并安装maturin
-python -m pip install --upgrade pip
-pip install maturin
+  test:
+    needs: [ typos, toml, fmt, clippy, machete, deny ]
+    strategy:
+      matrix:
+        os: [ ubuntu-latest, macos-latest, windows-latest ]
+    name: Test on ${{ matrix.os }}
+    runs-on: ${{ matrix.os }}
+    timeout-minutes: 30
+    steps:
+    - uses: actions/checkout@v4
+    - uses: actions-rust-lang/setup-rust-toolchain@v1
+    - uses: taiki-e/install-action@v2
+      with:
+        tool: cargo-nextest@0.9.88
+    - uses: Swatinem/rust-cache@v2
+    - run: cargo nextest run --features ${{ env.DEFAULT_FEATURES }}
+    - run: cargo test --features ${{ env.DEFAULT_FEATURES }} --doc
 
-# 构建Python扩展
-maturin develop
+  python-test:
+    needs: [ typos, toml, fmt, clippy, machete, deny ]
+    strategy:
+      matrix:
+        os: [ ubuntu-latest, macos-latest, windows-latest ]
+    name: Python API Test on ${{ matrix.os }}
+    runs-on: ${{ matrix.os }}
+    timeout-minutes: 30
+    steps:
+    - uses: actions/checkout@v4
+    - uses: actions-rust-lang/setup-rust-toolchain@v1
+    - uses: actions/setup-python@v5
+      with:
+        python-version: '3.10'
+    - uses: Swatinem/rust-cache@v2
+    - name: Set up virtual environment and install maturin
+      run: |
+        cd minigu/python
+        python -m venv .venv
+        source .venv/bin/activate
+        python -m pip install --upgrade pip
+        pip install maturin
+    - name: Build Python extension
+      run: |
+        cd minigu/python
+        source .venv/bin/activate
+        maturin develop
+    - name: Run Python tests
+      run: |
+        cd minigu/python
+        source .venv/bin/activate
+        python test_minigu_api.py
 
-# 运行Python测试
-python test_minigu_api.py
-=======
-fi
-
-# 尝试直接运行测试，不使用maturin
-echo "Attempting to run Python tests directly..."
-$PYTHON_CMD test_minigu_api.py || echo "Python tests failed or skipped"
->>>>>>> 20c9acd8
-echo "Python API tests completed."+  docs:
+    name: Build Docs
+    needs: [ typos, toml, fmt, clippy, machete, deny ]
+    runs-on: ubuntu-latest
+    timeout-minutes: 30
+    steps:
+    - uses: actions/checkout@v4
+    - uses: actions-rust-lang/setup-rust-toolchain@v1
+    - run: cargo doc --lib --no-deps --features ${{ env.DEFAULT_FEATURES }}