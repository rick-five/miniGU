<<<<<<< HEAD
//! Python bindings for miniGU graph database
//!
//! This module provides Python bindings for the miniGU graph database using PyO3.

use arrow::array::*;
use arrow::datatypes::DataType;
use minigu::database::{Database, DatabaseConfig};
use minigu::session::Session;
use minigu_common::data_chunk::DataChunk;
use pyo3::prelude::*;
use pyo3::types::{PyBool, PyDict, PyList, PyString};

/// PyMiniGU class that wraps the Rust Database
#[pyclass]
#[allow(clippy::upper_case_acronyms)]
pub struct PyMiniGU {
    database: Option<Database>,
    session: Option<Session>,
}

#[pymethods]
impl PyMiniGU {
    /// Create a new PyMiniGU instance
    #[new]
    fn new() -> PyResult<Self> {
        Ok(PyMiniGU {
            database: None,
            session: None,
        })
    }

    /// Initialize the database
    fn init(&mut self) -> PyResult<()> {
        let config = DatabaseConfig::default();
        let db = Database::open_in_memory(&config).expect("Failed to initialize database");
        let session = db.session().expect("Failed to create session");
        self.database = Some(db);
        self.session = Some(session);
        Ok(())
    }

    /// Execute a GQL query
    fn execute(&mut self, query: &str, py: Python) -> PyResult<PyObject> {
        // Get the session
        let session = self.session.as_mut().expect("Session not initialized");

        // Execute the query
        let query_result = session.query(query).expect("Query execution failed");

        // Convert QueryResult to Python dict
        let dict = PyDict::new(py);

        // Convert schema
        let schema_list = PyList::empty(py);
        if let Some(schema_ref) = query_result.schema() {
            for field in schema_ref.fields() {
                let field_dict = PyDict::new(py);
                field_dict.set_item("name", field.name())?;
                field_dict.set_item("data_type", format!("{:?}", field.ty()))?;
                schema_list.append(field_dict)?;
            }
        }

        dict.set_item("schema", schema_list)?;

        // Convert data
        let data_list = PyList::empty(py);
        for chunk in query_result.iter() {
            // Convert DataChunk to Python list of lists
            let chunk_data = convert_data_chunk(chunk)?;
            for row in chunk_data {
                let row_list = PyList::empty(py);
                for value in row {
                    row_list.append(value)?;
                }
                data_list.append(row_list)?;
            }
        }

        dict.set_item("data", data_list)?;

        // Convert metrics
        let metrics = query_result.metrics();
        let metrics_dict = PyDict::new(py);
        metrics_dict.set_item("parsing_time_ms", metrics.parsing_time().as_millis() as f64)?;
        metrics_dict.set_item(
            "planning_time_ms",
            metrics.planning_time().as_millis() as f64,
        )?;
        metrics_dict.set_item(
            "execution_time_ms",
            metrics.execution_time().as_millis() as f64,
        )?;

        dict.set_item("metrics", metrics_dict)?;

        Ok(dict.into())
    }

    /// Load data from a file
    fn load_from_file(&mut self, path: &str) -> PyResult<()> {
        // Get the session
        let session = self.session.as_mut().ok_or_else(|| {
            PyErr::new::<pyo3::exceptions::PyException, _>("Session not initialized")
        })?;

        // Sanitize the path to prevent injection attacks
        let sanitized_path = path.replace("'", "\\'");

        // Execute the import procedure with correct syntax (no semicolon)
        let query = format!(
            "CALL import('test_graph', '{}', 'manifest.json')",
            sanitized_path
        );
        match session.query(&query) {
            Ok(_) => {
                println!("Data loaded successfully from: {}", path);
                Ok(())
            }
            Err(e) => Err(PyErr::new::<pyo3::exceptions::PyException, _>(format!(
                "Failed to load data from file: {}",
                e
            ))),
        }
    }

    /// Load data directly
    fn load_data(&mut self, data: &Bound<'_, PyAny>) -> PyResult<()> {
        // Get the session
        let session = self.session.as_mut().expect("Session not initialized");

        // Convert Python data to Rust data structures
        let list = data
            .downcast::<PyList>()
            .expect("Expected a list of dictionaries");

        println!("Loading {} records", list.len());

        // Build GQL INSERT statements from the Python data
        let mut insert_statements = Vec::new();

        for item in list.iter() {
            let dict = item
                .downcast::<PyDict>()
                .expect("Expected a list of dictionaries");

            // Extract label and properties
            let mut label = "Node".to_string();
            let mut properties = Vec::new();

            for (key, value) in dict.iter() {
                let key_str = key
                    .downcast::<PyString>()
                    .expect("Dictionary keys must be strings")
                    .to_string();

                let value_str = value
                    .str()
                    .expect("Dictionary values must be convertible to strings")
                    .to_string();

                if key_str == "label" {
                    label = value_str;
                } else {
                    // Format property value appropriately
                    // Based on GQL examples, we need to handle different types
                    // correctly. For now, we'll try to determine if it's a number
                    // or string
                    if let Ok(int_val) = value_str.parse::<i64>() {
                        properties.push(format!("{}: {}", key_str, int_val));
                    } else if let Ok(float_val) = value_str.parse::<f64>() {
                        properties.push(format!("{}: {}", key_str, float_val));
                    } else {
                        // It's a string, remove the extra quotes if they exist
                        let clean_value = if value_str.starts_with('\'')
                            && value_str.ends_with('\'')
                            && value_str.len() > 1
                        {
                            &value_str[1..value_str.len() - 1]
                        } else {
                            &value_str
                        };
                        properties.push(format!("{}: '{}'", key_str, clean_value));
                    }
                }
            }

            // Create INSERT statement using correct GQL syntax
            if !properties.is_empty() {
                let props_str = properties.join(", ");
                // Use (:Label { properties }) syntax according to GQL specification
                let statement = format!("INSERT (:{} {{ {} }})", label, props_str);
                insert_statements.push(statement);
            }
        }

        // Execute all INSERT statements
        for statement in insert_statements {
            session
                .query(&statement)
                .unwrap_or_else(|_| panic!("Failed to execute statement '{}'", statement));
            println!("Successfully executed: {}", statement);
        }

        println!("All data loaded successfully");
        Ok(())
    }

    /// Save database to a file
    fn save_to_file(&mut self, path: &str) -> PyResult<()> {
        // Get the session
        let session = self.session.as_mut().ok_or_else(|| {
            PyErr::new::<pyo3::exceptions::PyException, _>("Session not initialized")
        })?;

        // Sanitize the path to prevent injection attacks
        let sanitized_path = path.replace("'", "\\'");

        // Execute the export procedure with correct syntax (no semicolon)
        let query = format!(
            "CALL export('test_graph', '{}', 'manifest.json')",
            sanitized_path
        );
        match session.query(&query) {
            Ok(_) => {
                println!("Database saved successfully to: {}", path);
                Ok(())
            }
            Err(e) => Err(PyErr::new::<pyo3::exceptions::PyException, _>(format!(
                "Failed to save database to file: {}",
                e
            ))),
        }
    }

    /// Create a graph
    fn create_graph(&mut self, name: &str, schema: Option<&str>) -> PyResult<()> {
        // Get the session
        let session = self.session.as_mut().ok_or_else(|| {
            PyErr::new::<pyo3::exceptions::PyException, _>("Session not initialized")
        })?;

        // Create the graph using the create_test_graph procedure
        let query = format!("CALL create_test_graph('{}')", name);
        match session.query(&query) {
            Ok(_) => {
                println!("Graph '{}' created successfully", name);

                // If schema is provided, we could process it here
                if let Some(schema_str) = schema {
                    println!("Schema provided but not yet implemented: {}", schema_str);
                    // In a full implementation, we would parse the schema and add vertex/edge types
                }

                Ok(())
            }
            Err(e) => Err(PyErr::new::<pyo3::exceptions::PyException, _>(format!(
                "Failed to create graph '{}': {}",
                name, e
            ))),
        }
    }

    /// Insert data
    fn insert_data(&mut self, data: &str) -> PyResult<()> {
        self.execute_query(data, "insert")
    }

    /// Update data
    fn update_data(&mut self, query: &str) -> PyResult<()> {
        self.execute_query(query, "update")
    }

    /// Delete data
    fn delete_data(&mut self, query: &str) -> PyResult<()> {
        self.execute_query(query, "delete")
    }

    /// Execute a data manipulation query
    fn execute_query(&mut self, query: &str, operation: &str) -> PyResult<()> {
        // Get the session
        let session = self.session.as_mut().ok_or_else(|| {
            PyErr::new::<pyo3::exceptions::PyException, _>("Session not initialized")
        })?;

        // Execute the query
        match session.query(query) {
            Ok(_) => {
                println!("Data {} successfully with query: {}", operation, query);
                Ok(())
            }
            Err(e) => Err(PyErr::new::<pyo3::exceptions::PyException, _>(format!(
                "Failed to {} data: {}",
                operation, e
            ))),
        }
    }

    /// Close the database connection
    fn close(&mut self) -> PyResult<()> {
        self.database = None;
        self.session = None;
        Ok(())
    }
}

/// Convert a DataChunk to a Python list of lists
fn convert_data_chunk(chunk: &DataChunk) -> PyResult<Vec<Vec<PyObject>>> {
    let mut result = Vec::new();

    // Get the number of rows
    let num_rows = chunk.len();

    // For each row, create a list of values
    for row_idx in 0..num_rows {
        let mut row_vec = Vec::new();

        // For each column, get the value at this row
        for col in chunk.columns() {
            let value = extract_value_from_array(col, row_idx)?;
            row_vec.push(value);
        }

        result.push(row_vec);
    }

    Ok(result)
}

/// Extract a value from an Arrow array at a specific index
fn extract_value_from_array(array: &ArrayRef, index: usize) -> PyResult<PyObject> {
    Python::with_gil(|py| match array.data_type() {
        DataType::Int32 => {
            let arr = array.as_any().downcast_ref::<Int32Array>().unwrap();
            if arr.is_null(index) {
                Ok(py.None())
            } else {
                Ok(arr.value(index).into_pyobject(py)?.into_any().unbind())
            }
        }
        DataType::Utf8 => {
            let arr = array.as_any().downcast_ref::<StringArray>().unwrap();
            if arr.is_null(index) {
                Ok(py.None())
            } else {
                Ok(arr.value(index).into_pyobject(py)?.into_any().unbind())
            }
        }
        DataType::Boolean => {
            let arr = array.as_any().downcast_ref::<BooleanArray>().unwrap();
            if arr.is_null(index) {
                Ok(py.None())
            } else {
                let value = pyo3::types::PyBool::new(py, arr.value(index));
                Ok(value.into_pyobject(py).map(|v| {
                    <pyo3::Bound<'_, PyBool> as Clone>::clone(&v)
                        .into_any()
                        .unbind()
                })?)
            }
        }
        DataType::Float64 => {
            let arr = array.as_any().downcast_ref::<Float64Array>().unwrap();
            if arr.is_null(index) {
                Ok(py.None())
            } else {
                Ok(arr.value(index).into_pyobject(py)?.into_any().unbind())
            }
        }
        _ => Ok(py.None()),
    })
}
=======
//! Python bindings for miniGU graph database
//!
//! This module provides Python bindings for the miniGU graph database using PyO3.

use arrow::array::*;
use arrow::datatypes::DataType;
use minigu::database::{Database, DatabaseConfig};
use minigu::session::Session;
use minigu_common::data_chunk::DataChunk;
use pyo3::prelude::*;
use pyo3::types::{PyBool, PyDict, PyList, PyString};

/// PyMiniGU class that wraps the Rust Database
#[pyclass]
pub struct PyMiniGu {
    database: Option<Database>,
    session: Option<Session>,
}

#[pymethods]
impl PyMiniGu {
    /// Create a new PyMiniGU instance
    #[new]
    fn new() -> PyResult<Self> {
        Ok(PyMiniGu {
            database: None,
            session: None,
        })
    }

    /// Initialize the database
    fn init(&mut self) -> PyResult<()> {
        let config = DatabaseConfig::default();
        let db = Database::open_in_memory(&config).expect("Failed to initialize database");
        let session = db.session().expect("Failed to create session");
        self.database = Some(db);
        self.session = Some(session);
        Ok(())
    }

    /// Execute a GQL query
    fn execute(&mut self, query: &str, py: Python) -> PyResult<PyObject> {
        // Get the session
        let session = self.session.as_mut().expect("Session not initialized");

        // Execute the query
        let query_result = session.query(query).expect("Query execution failed");

        // Convert QueryResult to Python dict
        let dict = PyDict::new(py);

        // Convert schema
        let schema_list = PyList::empty(py);
        if let Some(schema_ref) = query_result.schema() {
            for field in schema_ref.fields() {
                let field_dict = PyDict::new(py);
                field_dict.set_item("name", field.name())?;
                field_dict.set_item("data_type", format!("{:?}", field.ty()))?;
                schema_list.append(field_dict)?;
            }
        }

        dict.set_item("schema", schema_list)?;

        // Convert data
        let data_list = PyList::empty(py);
        for chunk in query_result.iter() {
            // Convert DataChunk to Python list of lists
            let chunk_data = convert_data_chunk(chunk)?;
            for row in chunk_data {
                let row_list = PyList::empty(py);
                for value in row {
                    row_list.append(value)?;
                }
                data_list.append(row_list)?;
            }
        }

        dict.set_item("data", data_list)?;

        // Convert metrics
        let metrics = query_result.metrics();
        let metrics_dict = PyDict::new(py);
        metrics_dict.set_item("parsing_time_ms", metrics.parsing_time().as_millis() as f64)?;
        metrics_dict.set_item(
            "planning_time_ms",
            metrics.planning_time().as_millis() as f64,
        )?;
        metrics_dict.set_item(
            "execution_time_ms",
            metrics.execution_time().as_millis() as f64,
        )?;

        dict.set_item("metrics", metrics_dict)?;

        Ok(dict.into())
    }

    /// Load data from a file
    fn load_from_file(&mut self, path: &str) -> PyResult<()> {
        // Get the session
        let session = self.session.as_mut().ok_or_else(|| {
            PyErr::new::<pyo3::exceptions::PyException, _>("Session not initialized")
        })?;

        // Sanitize the path to prevent injection attacks
        let sanitized_path = path.replace("'", "\\'");
        
        // Execute the import procedure with correct syntax (no semicolon)
        let query = format!("CALL import('test_graph', '{}', 'manifest.json')", sanitized_path);
        match session.query(&query) {
            Ok(_) => {
                println!("Data loaded successfully from: {}", path);
                Ok(())
            }
            Err(e) => Err(PyErr::new::<pyo3::exceptions::PyException, _>(format!(
                "Failed to load data from file: {}",
                e
            ))),
        }
    }

    /// Load data directly
    fn load_data(&mut self, data: &Bound<'_, PyAny>) -> PyResult<()> {
        // Get the session
        let session = self.session.as_mut().expect("Session not initialized");

        // Convert Python data to Rust data structures
        let list = data
            .downcast::<PyList>()
            .expect("Expected a list of dictionaries");

        println!("Loading {} records", list.len());

        // Build GQL INSERT statements from the Python data
        let mut insert_statements = Vec::new();

        for item in list.iter() {
            let dict = item
                .downcast::<PyDict>()
                .expect("Expected a list of dictionaries");

            // Extract label and properties
            let mut label = "Node".to_string();
            let mut properties = Vec::new();

            for (key, value) in dict.iter() {
                let key_str = key
                    .downcast::<PyString>()
                    .expect("Dictionary keys must be strings")
                    .to_string();

                let value_str = value
                    .str()
                    .expect("Dictionary values must be convertible to strings")
                    .to_string();

                if key_str == "label" {
                    label = value_str;
                } else {
                    // Format property value appropriately
                    // Based on GQL examples, we need to handle different types
                    // correctly. For now, we'll try to determine if it's a number
                    // or string
                    if let Ok(int_val) = value_str.parse::<i64>() {
                        properties.push(format!("{}: {}", key_str, int_val));
                    } else if let Ok(float_val) = value_str.parse::<f64>() {
                        properties.push(format!("{}: {}", key_str, float_val));
                    } else {
                        // It's a string, remove the extra quotes if they exist
                        let clean_value = if value_str.starts_with('\'')
                            && value_str.ends_with('\'')
                            && value_str.len() > 1
                        {
                            &value_str[1..value_str.len() - 1]
                        } else {
                            &value_str
                        };
                        properties.push(format!("{}: '{}'", key_str, clean_value));
                    }
                }
            }

            // Create INSERT statement using correct GQL syntax
            if !properties.is_empty() {
                let props_str = properties.join(", ");
                // Use (:Label { properties }) syntax according to GQL specification
                let statement = format!("INSERT (:{} {{ {} }})", label, props_str);
                insert_statements.push(statement);
            }
        }

        // Execute all INSERT statements
        for statement in insert_statements {
            session
                .query(&statement)
                .unwrap_or_else(|_| panic!("Failed to execute statement '{}'", statement));
            println!("Successfully executed: {}", statement);
        }

        println!("All data loaded successfully");
        Ok(())
    }

    /// Save database to a file
    fn save_to_file(&mut self, path: &str) -> PyResult<()> {
        // Get the session
        let session = self.session.as_mut().ok_or_else(|| {
            PyErr::new::<pyo3::exceptions::PyException, _>("Session not initialized")
        })?;

        // Sanitize the path to prevent injection attacks
        let sanitized_path = path.replace("'", "\\'");
        
        // Execute the export procedure with correct syntax (no semicolon)
        let query = format!("CALL export('test_graph', '{}', 'manifest.json')", sanitized_path);
        match session.query(&query) {
            Ok(_) => {
                println!("Database saved successfully to: {}", path);
                Ok(())
            }
            Err(e) => Err(PyErr::new::<pyo3::exceptions::PyException, _>(format!(
                "Failed to save database to file: {}",
                e
            ))),
        }
    }

    /// Create a graph
    fn create_graph(&mut self, name: &str, schema: Option<&str>) -> PyResult<()> {
        // Get the session
        let session = self.session.as_mut().ok_or_else(|| {
            PyErr::new::<pyo3::exceptions::PyException, _>("Session not initialized")
        })?;

        // Create the graph using the create_test_graph procedure
        let query = format!("CALL create_test_graph('{}')", name);
        match session.query(&query) {
            Ok(_) => {
                println!("Graph '{}' created successfully", name);

                // If schema is provided, we could process it here
                if let Some(schema_str) = schema {
                    println!("Schema provided but not yet implemented: {}", schema_str);
                    // In a full implementation, we would parse the schema and add vertex/edge types
                }

                Ok(())
            }
            Err(e) => Err(PyErr::new::<pyo3::exceptions::PyException, _>(format!(
                "Failed to create graph '{}': {}",
                name, e
            ))),
        }
    }

    /// Insert data
    fn insert_data(&mut self, data: &str) -> PyResult<()> {
        self.execute_query(data, "insert")
    }

    /// Update data
    fn update_data(&mut self, query: &str) -> PyResult<()> {
        self.execute_query(query, "update")
    }

    /// Delete data
    fn delete_data(&mut self, query: &str) -> PyResult<()> {
        self.execute_query(query, "delete")
    }

    /// Execute a data manipulation query
    fn execute_query(&mut self, query: &str, operation: &str) -> PyResult<()> {
        // Get the session
        let session = self.session.as_mut().ok_or_else(|| {
            PyErr::new::<pyo3::exceptions::PyException, _>("Session not initialized")
        })?;

        // Execute the query
        match session.query(query) {
            Ok(_) => {
                println!("Data {} successfully with query: {}", operation, query);
                Ok(())
            }
            Err(e) => Err(PyErr::new::<pyo3::exceptions::PyException, _>(format!(
                "Failed to {} data: {}",
                operation, e
            ))),
        }
    }

    /// Close the database connection
    fn close(&mut self) -> PyResult<()> {
        self.database = None;
        self.session = None;
        Ok(())
    }
}

/// Convert a DataChunk to a Python list of lists
fn convert_data_chunk(chunk: &DataChunk) -> PyResult<Vec<Vec<PyObject>>> {
    let mut result = Vec::new();

    // Get the number of rows
    let num_rows = chunk.len();

    // For each row, create a list of values
    for row_idx in 0..num_rows {
        let mut row_vec = Vec::new();

        // For each column, get the value at this row
        for col in chunk.columns() {
            let value = extract_value_from_array(col, row_idx)?;
            row_vec.push(value);
        }

        result.push(row_vec);
    }

    Ok(result)
}

/// Extract a value from an Arrow array at a specific index
fn extract_value_from_array(array: &ArrayRef, index: usize) -> PyResult<PyObject> {
    Python::with_gil(|py| match array.data_type() {
        DataType::Int32 => {
            let arr = array.as_any().downcast_ref::<Int32Array>().unwrap();
            if arr.is_null(index) {
                Ok(py.None())
            } else {
                Ok(arr.value(index).into_pyobject(py)?.into_any().unbind())
            }
        }
        DataType::Utf8 => {
            let arr = array.as_any().downcast_ref::<StringArray>().unwrap();
            if arr.is_null(index) {
                Ok(py.None())
            } else {
                Ok(arr.value(index).into_pyobject(py)?.into_any().unbind())
            }
        }
        DataType::Boolean => {
            let arr = array.as_any().downcast_ref::<BooleanArray>().unwrap();
            if arr.is_null(index) {
                Ok(py.None())
            } else {
                let value = pyo3::types::PyBool::new(py, arr.value(index));
                Ok(value.into_pyobject(py).map(|v| {
                    <pyo3::Bound<'_, PyBool> as Clone>::clone(&v)
                        .into_any()
                        .unbind()
                })?)
            }
        }
        DataType::Float64 => {
            let arr = array.as_any().downcast_ref::<Float64Array>().unwrap();
            if arr.is_null(index) {
                Ok(py.None())
            } else {
                Ok(arr.value(index).into_pyobject(py)?.into_any().unbind())
            }
        }
        _ => Ok(py.None()),
    })
}

/// Python module initialization function
#[pymodule]
fn minigu_python(_py: Python, m: &Bound<'_, PyModule>) -> PyResult<()> {
    m.add_class::<PyMiniGU>()?;
    Ok(())
}
>>>>>>> 5fc9d8e8
<|MERGE_RESOLUTION|>--- conflicted
+++ resolved
@@ -1,747 +1,372 @@
-<<<<<<< HEAD
-//! Python bindings for miniGU graph database
-//!
-//! This module provides Python bindings for the miniGU graph database using PyO3.
-
-use arrow::array::*;
-use arrow::datatypes::DataType;
-use minigu::database::{Database, DatabaseConfig};
-use minigu::session::Session;
-use minigu_common::data_chunk::DataChunk;
-use pyo3::prelude::*;
-use pyo3::types::{PyBool, PyDict, PyList, PyString};
-
-/// PyMiniGU class that wraps the Rust Database
-#[pyclass]
-#[allow(clippy::upper_case_acronyms)]
-pub struct PyMiniGU {
-    database: Option<Database>,
-    session: Option<Session>,
-}
-
-#[pymethods]
-impl PyMiniGU {
-    /// Create a new PyMiniGU instance
-    #[new]
-    fn new() -> PyResult<Self> {
-        Ok(PyMiniGU {
-            database: None,
-            session: None,
-        })
-    }
-
-    /// Initialize the database
-    fn init(&mut self) -> PyResult<()> {
-        let config = DatabaseConfig::default();
-        let db = Database::open_in_memory(&config).expect("Failed to initialize database");
-        let session = db.session().expect("Failed to create session");
-        self.database = Some(db);
-        self.session = Some(session);
-        Ok(())
-    }
-
-    /// Execute a GQL query
-    fn execute(&mut self, query: &str, py: Python) -> PyResult<PyObject> {
-        // Get the session
-        let session = self.session.as_mut().expect("Session not initialized");
-
-        // Execute the query
-        let query_result = session.query(query).expect("Query execution failed");
-
-        // Convert QueryResult to Python dict
-        let dict = PyDict::new(py);
-
-        // Convert schema
-        let schema_list = PyList::empty(py);
-        if let Some(schema_ref) = query_result.schema() {
-            for field in schema_ref.fields() {
-                let field_dict = PyDict::new(py);
-                field_dict.set_item("name", field.name())?;
-                field_dict.set_item("data_type", format!("{:?}", field.ty()))?;
-                schema_list.append(field_dict)?;
-            }
-        }
-
-        dict.set_item("schema", schema_list)?;
-
-        // Convert data
-        let data_list = PyList::empty(py);
-        for chunk in query_result.iter() {
-            // Convert DataChunk to Python list of lists
-            let chunk_data = convert_data_chunk(chunk)?;
-            for row in chunk_data {
-                let row_list = PyList::empty(py);
-                for value in row {
-                    row_list.append(value)?;
-                }
-                data_list.append(row_list)?;
-            }
-        }
-
-        dict.set_item("data", data_list)?;
-
-        // Convert metrics
-        let metrics = query_result.metrics();
-        let metrics_dict = PyDict::new(py);
-        metrics_dict.set_item("parsing_time_ms", metrics.parsing_time().as_millis() as f64)?;
-        metrics_dict.set_item(
-            "planning_time_ms",
-            metrics.planning_time().as_millis() as f64,
-        )?;
-        metrics_dict.set_item(
-            "execution_time_ms",
-            metrics.execution_time().as_millis() as f64,
-        )?;
-
-        dict.set_item("metrics", metrics_dict)?;
-
-        Ok(dict.into())
-    }
-
-    /// Load data from a file
-    fn load_from_file(&mut self, path: &str) -> PyResult<()> {
-        // Get the session
-        let session = self.session.as_mut().ok_or_else(|| {
-            PyErr::new::<pyo3::exceptions::PyException, _>("Session not initialized")
-        })?;
-
-        // Sanitize the path to prevent injection attacks
-        let sanitized_path = path.replace("'", "\\'");
-
-        // Execute the import procedure with correct syntax (no semicolon)
-        let query = format!(
-            "CALL import('test_graph', '{}', 'manifest.json')",
-            sanitized_path
-        );
-        match session.query(&query) {
-            Ok(_) => {
-                println!("Data loaded successfully from: {}", path);
-                Ok(())
-            }
-            Err(e) => Err(PyErr::new::<pyo3::exceptions::PyException, _>(format!(
-                "Failed to load data from file: {}",
-                e
-            ))),
-        }
-    }
-
-    /// Load data directly
-    fn load_data(&mut self, data: &Bound<'_, PyAny>) -> PyResult<()> {
-        // Get the session
-        let session = self.session.as_mut().expect("Session not initialized");
-
-        // Convert Python data to Rust data structures
-        let list = data
-            .downcast::<PyList>()
-            .expect("Expected a list of dictionaries");
-
-        println!("Loading {} records", list.len());
-
-        // Build GQL INSERT statements from the Python data
-        let mut insert_statements = Vec::new();
-
-        for item in list.iter() {
-            let dict = item
-                .downcast::<PyDict>()
-                .expect("Expected a list of dictionaries");
-
-            // Extract label and properties
-            let mut label = "Node".to_string();
-            let mut properties = Vec::new();
-
-            for (key, value) in dict.iter() {
-                let key_str = key
-                    .downcast::<PyString>()
-                    .expect("Dictionary keys must be strings")
-                    .to_string();
-
-                let value_str = value
-                    .str()
-                    .expect("Dictionary values must be convertible to strings")
-                    .to_string();
-
-                if key_str == "label" {
-                    label = value_str;
-                } else {
-                    // Format property value appropriately
-                    // Based on GQL examples, we need to handle different types
-                    // correctly. For now, we'll try to determine if it's a number
-                    // or string
-                    if let Ok(int_val) = value_str.parse::<i64>() {
-                        properties.push(format!("{}: {}", key_str, int_val));
-                    } else if let Ok(float_val) = value_str.parse::<f64>() {
-                        properties.push(format!("{}: {}", key_str, float_val));
-                    } else {
-                        // It's a string, remove the extra quotes if they exist
-                        let clean_value = if value_str.starts_with('\'')
-                            && value_str.ends_with('\'')
-                            && value_str.len() > 1
-                        {
-                            &value_str[1..value_str.len() - 1]
-                        } else {
-                            &value_str
-                        };
-                        properties.push(format!("{}: '{}'", key_str, clean_value));
-                    }
-                }
-            }
-
-            // Create INSERT statement using correct GQL syntax
-            if !properties.is_empty() {
-                let props_str = properties.join(", ");
-                // Use (:Label { properties }) syntax according to GQL specification
-                let statement = format!("INSERT (:{} {{ {} }})", label, props_str);
-                insert_statements.push(statement);
-            }
-        }
-
-        // Execute all INSERT statements
-        for statement in insert_statements {
-            session
-                .query(&statement)
-                .unwrap_or_else(|_| panic!("Failed to execute statement '{}'", statement));
-            println!("Successfully executed: {}", statement);
-        }
-
-        println!("All data loaded successfully");
-        Ok(())
-    }
-
-    /// Save database to a file
-    fn save_to_file(&mut self, path: &str) -> PyResult<()> {
-        // Get the session
-        let session = self.session.as_mut().ok_or_else(|| {
-            PyErr::new::<pyo3::exceptions::PyException, _>("Session not initialized")
-        })?;
-
-        // Sanitize the path to prevent injection attacks
-        let sanitized_path = path.replace("'", "\\'");
-
-        // Execute the export procedure with correct syntax (no semicolon)
-        let query = format!(
-            "CALL export('test_graph', '{}', 'manifest.json')",
-            sanitized_path
-        );
-        match session.query(&query) {
-            Ok(_) => {
-                println!("Database saved successfully to: {}", path);
-                Ok(())
-            }
-            Err(e) => Err(PyErr::new::<pyo3::exceptions::PyException, _>(format!(
-                "Failed to save database to file: {}",
-                e
-            ))),
-        }
-    }
-
-    /// Create a graph
-    fn create_graph(&mut self, name: &str, schema: Option<&str>) -> PyResult<()> {
-        // Get the session
-        let session = self.session.as_mut().ok_or_else(|| {
-            PyErr::new::<pyo3::exceptions::PyException, _>("Session not initialized")
-        })?;
-
-        // Create the graph using the create_test_graph procedure
-        let query = format!("CALL create_test_graph('{}')", name);
-        match session.query(&query) {
-            Ok(_) => {
-                println!("Graph '{}' created successfully", name);
-
-                // If schema is provided, we could process it here
-                if let Some(schema_str) = schema {
-                    println!("Schema provided but not yet implemented: {}", schema_str);
-                    // In a full implementation, we would parse the schema and add vertex/edge types
-                }
-
-                Ok(())
-            }
-            Err(e) => Err(PyErr::new::<pyo3::exceptions::PyException, _>(format!(
-                "Failed to create graph '{}': {}",
-                name, e
-            ))),
-        }
-    }
-
-    /// Insert data
-    fn insert_data(&mut self, data: &str) -> PyResult<()> {
-        self.execute_query(data, "insert")
-    }
-
-    /// Update data
-    fn update_data(&mut self, query: &str) -> PyResult<()> {
-        self.execute_query(query, "update")
-    }
-
-    /// Delete data
-    fn delete_data(&mut self, query: &str) -> PyResult<()> {
-        self.execute_query(query, "delete")
-    }
-
-    /// Execute a data manipulation query
-    fn execute_query(&mut self, query: &str, operation: &str) -> PyResult<()> {
-        // Get the session
-        let session = self.session.as_mut().ok_or_else(|| {
-            PyErr::new::<pyo3::exceptions::PyException, _>("Session not initialized")
-        })?;
-
-        // Execute the query
-        match session.query(query) {
-            Ok(_) => {
-                println!("Data {} successfully with query: {}", operation, query);
-                Ok(())
-            }
-            Err(e) => Err(PyErr::new::<pyo3::exceptions::PyException, _>(format!(
-                "Failed to {} data: {}",
-                operation, e
-            ))),
-        }
-    }
-
-    /// Close the database connection
-    fn close(&mut self) -> PyResult<()> {
-        self.database = None;
-        self.session = None;
-        Ok(())
-    }
-}
-
-/// Convert a DataChunk to a Python list of lists
-fn convert_data_chunk(chunk: &DataChunk) -> PyResult<Vec<Vec<PyObject>>> {
-    let mut result = Vec::new();
-
-    // Get the number of rows
-    let num_rows = chunk.len();
-
-    // For each row, create a list of values
-    for row_idx in 0..num_rows {
-        let mut row_vec = Vec::new();
-
-        // For each column, get the value at this row
-        for col in chunk.columns() {
-            let value = extract_value_from_array(col, row_idx)?;
-            row_vec.push(value);
-        }
-
-        result.push(row_vec);
-    }
-
-    Ok(result)
-}
-
-/// Extract a value from an Arrow array at a specific index
-fn extract_value_from_array(array: &ArrayRef, index: usize) -> PyResult<PyObject> {
-    Python::with_gil(|py| match array.data_type() {
-        DataType::Int32 => {
-            let arr = array.as_any().downcast_ref::<Int32Array>().unwrap();
-            if arr.is_null(index) {
-                Ok(py.None())
-            } else {
-                Ok(arr.value(index).into_pyobject(py)?.into_any().unbind())
-            }
-        }
-        DataType::Utf8 => {
-            let arr = array.as_any().downcast_ref::<StringArray>().unwrap();
-            if arr.is_null(index) {
-                Ok(py.None())
-            } else {
-                Ok(arr.value(index).into_pyobject(py)?.into_any().unbind())
-            }
-        }
-        DataType::Boolean => {
-            let arr = array.as_any().downcast_ref::<BooleanArray>().unwrap();
-            if arr.is_null(index) {
-                Ok(py.None())
-            } else {
-                let value = pyo3::types::PyBool::new(py, arr.value(index));
-                Ok(value.into_pyobject(py).map(|v| {
-                    <pyo3::Bound<'_, PyBool> as Clone>::clone(&v)
-                        .into_any()
-                        .unbind()
-                })?)
-            }
-        }
-        DataType::Float64 => {
-            let arr = array.as_any().downcast_ref::<Float64Array>().unwrap();
-            if arr.is_null(index) {
-                Ok(py.None())
-            } else {
-                Ok(arr.value(index).into_pyobject(py)?.into_any().unbind())
-            }
-        }
-        _ => Ok(py.None()),
-    })
-}
-=======
-//! Python bindings for miniGU graph database
-//!
-//! This module provides Python bindings for the miniGU graph database using PyO3.
-
-use arrow::array::*;
-use arrow::datatypes::DataType;
-use minigu::database::{Database, DatabaseConfig};
-use minigu::session::Session;
-use minigu_common::data_chunk::DataChunk;
-use pyo3::prelude::*;
-use pyo3::types::{PyBool, PyDict, PyList, PyString};
-
-/// PyMiniGU class that wraps the Rust Database
-#[pyclass]
-pub struct PyMiniGu {
-    database: Option<Database>,
-    session: Option<Session>,
-}
-
-#[pymethods]
-impl PyMiniGu {
-    /// Create a new PyMiniGU instance
-    #[new]
-    fn new() -> PyResult<Self> {
-        Ok(PyMiniGu {
-            database: None,
-            session: None,
-        })
-    }
-
-    /// Initialize the database
-    fn init(&mut self) -> PyResult<()> {
-        let config = DatabaseConfig::default();
-        let db = Database::open_in_memory(&config).expect("Failed to initialize database");
-        let session = db.session().expect("Failed to create session");
-        self.database = Some(db);
-        self.session = Some(session);
-        Ok(())
-    }
-
-    /// Execute a GQL query
-    fn execute(&mut self, query: &str, py: Python) -> PyResult<PyObject> {
-        // Get the session
-        let session = self.session.as_mut().expect("Session not initialized");
-
-        // Execute the query
-        let query_result = session.query(query).expect("Query execution failed");
-
-        // Convert QueryResult to Python dict
-        let dict = PyDict::new(py);
-
-        // Convert schema
-        let schema_list = PyList::empty(py);
-        if let Some(schema_ref) = query_result.schema() {
-            for field in schema_ref.fields() {
-                let field_dict = PyDict::new(py);
-                field_dict.set_item("name", field.name())?;
-                field_dict.set_item("data_type", format!("{:?}", field.ty()))?;
-                schema_list.append(field_dict)?;
-            }
-        }
-
-        dict.set_item("schema", schema_list)?;
-
-        // Convert data
-        let data_list = PyList::empty(py);
-        for chunk in query_result.iter() {
-            // Convert DataChunk to Python list of lists
-            let chunk_data = convert_data_chunk(chunk)?;
-            for row in chunk_data {
-                let row_list = PyList::empty(py);
-                for value in row {
-                    row_list.append(value)?;
-                }
-                data_list.append(row_list)?;
-            }
-        }
-
-        dict.set_item("data", data_list)?;
-
-        // Convert metrics
-        let metrics = query_result.metrics();
-        let metrics_dict = PyDict::new(py);
-        metrics_dict.set_item("parsing_time_ms", metrics.parsing_time().as_millis() as f64)?;
-        metrics_dict.set_item(
-            "planning_time_ms",
-            metrics.planning_time().as_millis() as f64,
-        )?;
-        metrics_dict.set_item(
-            "execution_time_ms",
-            metrics.execution_time().as_millis() as f64,
-        )?;
-
-        dict.set_item("metrics", metrics_dict)?;
-
-        Ok(dict.into())
-    }
-
-    /// Load data from a file
-    fn load_from_file(&mut self, path: &str) -> PyResult<()> {
-        // Get the session
-        let session = self.session.as_mut().ok_or_else(|| {
-            PyErr::new::<pyo3::exceptions::PyException, _>("Session not initialized")
-        })?;
-
-        // Sanitize the path to prevent injection attacks
-        let sanitized_path = path.replace("'", "\\'");
-        
-        // Execute the import procedure with correct syntax (no semicolon)
-        let query = format!("CALL import('test_graph', '{}', 'manifest.json')", sanitized_path);
-        match session.query(&query) {
-            Ok(_) => {
-                println!("Data loaded successfully from: {}", path);
-                Ok(())
-            }
-            Err(e) => Err(PyErr::new::<pyo3::exceptions::PyException, _>(format!(
-                "Failed to load data from file: {}",
-                e
-            ))),
-        }
-    }
-
-    /// Load data directly
-    fn load_data(&mut self, data: &Bound<'_, PyAny>) -> PyResult<()> {
-        // Get the session
-        let session = self.session.as_mut().expect("Session not initialized");
-
-        // Convert Python data to Rust data structures
-        let list = data
-            .downcast::<PyList>()
-            .expect("Expected a list of dictionaries");
-
-        println!("Loading {} records", list.len());
-
-        // Build GQL INSERT statements from the Python data
-        let mut insert_statements = Vec::new();
-
-        for item in list.iter() {
-            let dict = item
-                .downcast::<PyDict>()
-                .expect("Expected a list of dictionaries");
-
-            // Extract label and properties
-            let mut label = "Node".to_string();
-            let mut properties = Vec::new();
-
-            for (key, value) in dict.iter() {
-                let key_str = key
-                    .downcast::<PyString>()
-                    .expect("Dictionary keys must be strings")
-                    .to_string();
-
-                let value_str = value
-                    .str()
-                    .expect("Dictionary values must be convertible to strings")
-                    .to_string();
-
-                if key_str == "label" {
-                    label = value_str;
-                } else {
-                    // Format property value appropriately
-                    // Based on GQL examples, we need to handle different types
-                    // correctly. For now, we'll try to determine if it's a number
-                    // or string
-                    if let Ok(int_val) = value_str.parse::<i64>() {
-                        properties.push(format!("{}: {}", key_str, int_val));
-                    } else if let Ok(float_val) = value_str.parse::<f64>() {
-                        properties.push(format!("{}: {}", key_str, float_val));
-                    } else {
-                        // It's a string, remove the extra quotes if they exist
-                        let clean_value = if value_str.starts_with('\'')
-                            && value_str.ends_with('\'')
-                            && value_str.len() > 1
-                        {
-                            &value_str[1..value_str.len() - 1]
-                        } else {
-                            &value_str
-                        };
-                        properties.push(format!("{}: '{}'", key_str, clean_value));
-                    }
-                }
-            }
-
-            // Create INSERT statement using correct GQL syntax
-            if !properties.is_empty() {
-                let props_str = properties.join(", ");
-                // Use (:Label { properties }) syntax according to GQL specification
-                let statement = format!("INSERT (:{} {{ {} }})", label, props_str);
-                insert_statements.push(statement);
-            }
-        }
-
-        // Execute all INSERT statements
-        for statement in insert_statements {
-            session
-                .query(&statement)
-                .unwrap_or_else(|_| panic!("Failed to execute statement '{}'", statement));
-            println!("Successfully executed: {}", statement);
-        }
-
-        println!("All data loaded successfully");
-        Ok(())
-    }
-
-    /// Save database to a file
-    fn save_to_file(&mut self, path: &str) -> PyResult<()> {
-        // Get the session
-        let session = self.session.as_mut().ok_or_else(|| {
-            PyErr::new::<pyo3::exceptions::PyException, _>("Session not initialized")
-        })?;
-
-        // Sanitize the path to prevent injection attacks
-        let sanitized_path = path.replace("'", "\\'");
-        
-        // Execute the export procedure with correct syntax (no semicolon)
-        let query = format!("CALL export('test_graph', '{}', 'manifest.json')", sanitized_path);
-        match session.query(&query) {
-            Ok(_) => {
-                println!("Database saved successfully to: {}", path);
-                Ok(())
-            }
-            Err(e) => Err(PyErr::new::<pyo3::exceptions::PyException, _>(format!(
-                "Failed to save database to file: {}",
-                e
-            ))),
-        }
-    }
-
-    /// Create a graph
-    fn create_graph(&mut self, name: &str, schema: Option<&str>) -> PyResult<()> {
-        // Get the session
-        let session = self.session.as_mut().ok_or_else(|| {
-            PyErr::new::<pyo3::exceptions::PyException, _>("Session not initialized")
-        })?;
-
-        // Create the graph using the create_test_graph procedure
-        let query = format!("CALL create_test_graph('{}')", name);
-        match session.query(&query) {
-            Ok(_) => {
-                println!("Graph '{}' created successfully", name);
-
-                // If schema is provided, we could process it here
-                if let Some(schema_str) = schema {
-                    println!("Schema provided but not yet implemented: {}", schema_str);
-                    // In a full implementation, we would parse the schema and add vertex/edge types
-                }
-
-                Ok(())
-            }
-            Err(e) => Err(PyErr::new::<pyo3::exceptions::PyException, _>(format!(
-                "Failed to create graph '{}': {}",
-                name, e
-            ))),
-        }
-    }
-
-    /// Insert data
-    fn insert_data(&mut self, data: &str) -> PyResult<()> {
-        self.execute_query(data, "insert")
-    }
-
-    /// Update data
-    fn update_data(&mut self, query: &str) -> PyResult<()> {
-        self.execute_query(query, "update")
-    }
-
-    /// Delete data
-    fn delete_data(&mut self, query: &str) -> PyResult<()> {
-        self.execute_query(query, "delete")
-    }
-
-    /// Execute a data manipulation query
-    fn execute_query(&mut self, query: &str, operation: &str) -> PyResult<()> {
-        // Get the session
-        let session = self.session.as_mut().ok_or_else(|| {
-            PyErr::new::<pyo3::exceptions::PyException, _>("Session not initialized")
-        })?;
-
-        // Execute the query
-        match session.query(query) {
-            Ok(_) => {
-                println!("Data {} successfully with query: {}", operation, query);
-                Ok(())
-            }
-            Err(e) => Err(PyErr::new::<pyo3::exceptions::PyException, _>(format!(
-                "Failed to {} data: {}",
-                operation, e
-            ))),
-        }
-    }
-
-    /// Close the database connection
-    fn close(&mut self) -> PyResult<()> {
-        self.database = None;
-        self.session = None;
-        Ok(())
-    }
-}
-
-/// Convert a DataChunk to a Python list of lists
-fn convert_data_chunk(chunk: &DataChunk) -> PyResult<Vec<Vec<PyObject>>> {
-    let mut result = Vec::new();
-
-    // Get the number of rows
-    let num_rows = chunk.len();
-
-    // For each row, create a list of values
-    for row_idx in 0..num_rows {
-        let mut row_vec = Vec::new();
-
-        // For each column, get the value at this row
-        for col in chunk.columns() {
-            let value = extract_value_from_array(col, row_idx)?;
-            row_vec.push(value);
-        }
-
-        result.push(row_vec);
-    }
-
-    Ok(result)
-}
-
-/// Extract a value from an Arrow array at a specific index
-fn extract_value_from_array(array: &ArrayRef, index: usize) -> PyResult<PyObject> {
-    Python::with_gil(|py| match array.data_type() {
-        DataType::Int32 => {
-            let arr = array.as_any().downcast_ref::<Int32Array>().unwrap();
-            if arr.is_null(index) {
-                Ok(py.None())
-            } else {
-                Ok(arr.value(index).into_pyobject(py)?.into_any().unbind())
-            }
-        }
-        DataType::Utf8 => {
-            let arr = array.as_any().downcast_ref::<StringArray>().unwrap();
-            if arr.is_null(index) {
-                Ok(py.None())
-            } else {
-                Ok(arr.value(index).into_pyobject(py)?.into_any().unbind())
-            }
-        }
-        DataType::Boolean => {
-            let arr = array.as_any().downcast_ref::<BooleanArray>().unwrap();
-            if arr.is_null(index) {
-                Ok(py.None())
-            } else {
-                let value = pyo3::types::PyBool::new(py, arr.value(index));
-                Ok(value.into_pyobject(py).map(|v| {
-                    <pyo3::Bound<'_, PyBool> as Clone>::clone(&v)
-                        .into_any()
-                        .unbind()
-                })?)
-            }
-        }
-        DataType::Float64 => {
-            let arr = array.as_any().downcast_ref::<Float64Array>().unwrap();
-            if arr.is_null(index) {
-                Ok(py.None())
-            } else {
-                Ok(arr.value(index).into_pyobject(py)?.into_any().unbind())
-            }
-        }
-        _ => Ok(py.None()),
-    })
-}
-
-/// Python module initialization function
-#[pymodule]
-fn minigu_python(_py: Python, m: &Bound<'_, PyModule>) -> PyResult<()> {
-    m.add_class::<PyMiniGU>()?;
-    Ok(())
-}
->>>>>>> 5fc9d8e8
+//! Python bindings for miniGU graph database
+//!
+//! This module provides Python bindings for the miniGU graph database using PyO3.
+
+use arrow::array::*;
+use arrow::datatypes::DataType;
+use minigu::database::{Database, DatabaseConfig};
+use minigu::session::Session;
+use minigu_common::data_chunk::DataChunk;
+use pyo3::prelude::*;
+use pyo3::types::{PyBool, PyDict, PyList, PyString};
+
+/// PyMiniGU class that wraps the Rust Database
+#[pyclass]
+#[allow(clippy::upper_case_acronyms)]
+pub struct PyMiniGU {
+    database: Option<Database>,
+    session: Option<Session>,
+}
+
+#[pymethods]
+impl PyMiniGU {
+    /// Create a new PyMiniGU instance
+    #[new]
+    fn new() -> PyResult<Self> {
+        Ok(PyMiniGU {
+            database: None,
+            session: None,
+        })
+    }
+
+    /// Initialize the database
+    fn init(&mut self) -> PyResult<()> {
+        let config = DatabaseConfig::default();
+        let db = Database::open_in_memory(&config).expect("Failed to initialize database");
+        let session = db.session().expect("Failed to create session");
+        self.database = Some(db);
+        self.session = Some(session);
+        Ok(())
+    }
+
+    /// Execute a GQL query
+    fn execute(&mut self, query: &str, py: Python) -> PyResult<PyObject> {
+        // Get the session
+        let session = self.session.as_mut().expect("Session not initialized");
+
+        // Execute the query
+        let query_result = session.query(query).expect("Query execution failed");
+
+        // Convert QueryResult to Python dict
+        let dict = PyDict::new(py);
+
+        // Convert schema
+        let schema_list = PyList::empty(py);
+        if let Some(schema_ref) = query_result.schema() {
+            for field in schema_ref.fields() {
+                let field_dict = PyDict::new(py);
+                field_dict.set_item("name", field.name())?;
+                field_dict.set_item("data_type", format!("{:?}", field.ty()))?;
+                schema_list.append(field_dict)?;
+            }
+        }
+
+        dict.set_item("schema", schema_list)?;
+
+        // Convert data
+        let data_list = PyList::empty(py);
+        for chunk in query_result.iter() {
+            // Convert DataChunk to Python list of lists
+            let chunk_data = convert_data_chunk(chunk)?;
+            for row in chunk_data {
+                let row_list = PyList::empty(py);
+                for value in row {
+                    row_list.append(value)?;
+                }
+                data_list.append(row_list)?;
+            }
+        }
+
+        dict.set_item("data", data_list)?;
+
+        // Convert metrics
+        let metrics = query_result.metrics();
+        let metrics_dict = PyDict::new(py);
+        metrics_dict.set_item("parsing_time_ms", metrics.parsing_time().as_millis() as f64)?;
+        metrics_dict.set_item(
+            "planning_time_ms",
+            metrics.planning_time().as_millis() as f64,
+        )?;
+        metrics_dict.set_item(
+            "execution_time_ms",
+            metrics.execution_time().as_millis() as f64,
+        )?;
+
+        dict.set_item("metrics", metrics_dict)?;
+
+        Ok(dict.into())
+    }
+
+    /// Load data from a file
+    fn load_from_file(&mut self, path: &str) -> PyResult<()> {
+        // Get the session
+        let session = self.session.as_mut().ok_or_else(|| {
+            PyErr::new::<pyo3::exceptions::PyException, _>("Session not initialized")
+        })?;
+
+        // Sanitize the path to prevent injection attacks
+        let sanitized_path = path.replace("'", "\\'");
+
+        // Execute the import procedure with correct syntax (no semicolon)
+        let query = format!(
+            "CALL import('test_graph', '{}', 'manifest.json')",
+            sanitized_path
+        );
+        match session.query(&query) {
+            Ok(_) => {
+                println!("Data loaded successfully from: {}", path);
+                Ok(())
+            }
+            Err(e) => Err(PyErr::new::<pyo3::exceptions::PyException, _>(format!(
+                "Failed to load data from file: {}",
+                e
+            ))),
+        }
+    }
+
+    /// Load data directly
+    fn load_data(&mut self, data: &Bound<'_, PyAny>) -> PyResult<()> {
+        // Get the session
+        let session = self.session.as_mut().expect("Session not initialized");
+
+        // Convert Python data to Rust data structures
+        let list = data
+            .downcast::<PyList>()
+            .expect("Expected a list of dictionaries");
+
+        println!("Loading {} records", list.len());
+
+        // Build GQL INSERT statements from the Python data
+        let mut insert_statements = Vec::new();
+
+        for item in list.iter() {
+            let dict = item
+                .downcast::<PyDict>()
+                .expect("Expected a list of dictionaries");
+
+            // Extract label and properties
+            let mut label = "Node".to_string();
+            let mut properties = Vec::new();
+
+            for (key, value) in dict.iter() {
+                let key_str = key
+                    .downcast::<PyString>()
+                    .expect("Dictionary keys must be strings")
+                    .to_string();
+
+                let value_str = value
+                    .str()
+                    .expect("Dictionary values must be convertible to strings")
+                    .to_string();
+
+                if key_str == "label" {
+                    label = value_str;
+                } else {
+                    // Format property value appropriately
+                    // Based on GQL examples, we need to handle different types
+                    // correctly. For now, we'll try to determine if it's a number
+                    // or string
+                    if let Ok(int_val) = value_str.parse::<i64>() {
+                        properties.push(format!("{}: {}", key_str, int_val));
+                    } else if let Ok(float_val) = value_str.parse::<f64>() {
+                        properties.push(format!("{}: {}", key_str, float_val));
+                    } else {
+                        // It's a string, remove the extra quotes if they exist
+                        let clean_value = if value_str.starts_with('\'')
+                            && value_str.ends_with('\'')
+                            && value_str.len() > 1
+                        {
+                            &value_str[1..value_str.len() - 1]
+                        } else {
+                            &value_str
+                        };
+                        properties.push(format!("{}: '{}'", key_str, clean_value));
+                    }
+                }
+            }
+
+            // Create INSERT statement using correct GQL syntax
+            if !properties.is_empty() {
+                let props_str = properties.join(", ");
+                // Use (:Label { properties }) syntax according to GQL specification
+                let statement = format!("INSERT (:{} {{ {} }})", label, props_str);
+                insert_statements.push(statement);
+            }
+        }
+
+        // Execute all INSERT statements
+        for statement in insert_statements {
+            session
+                .query(&statement)
+                .unwrap_or_else(|_| panic!("Failed to execute statement '{}'", statement));
+            println!("Successfully executed: {}", statement);
+        }
+
+        println!("All data loaded successfully");
+        Ok(())
+    }
+
+    /// Save database to a file
+    fn save_to_file(&mut self, path: &str) -> PyResult<()> {
+        // Get the session
+        let session = self.session.as_mut().ok_or_else(|| {
+            PyErr::new::<pyo3::exceptions::PyException, _>("Session not initialized")
+        })?;
+
+        // Sanitize the path to prevent injection attacks
+        let sanitized_path = path.replace("'", "\\'");
+
+        // Execute the export procedure with correct syntax (no semicolon)
+        let query = format!(
+            "CALL export('test_graph', '{}', 'manifest.json')",
+            sanitized_path
+        );
+        match session.query(&query) {
+            Ok(_) => {
+                println!("Database saved successfully to: {}", path);
+                Ok(())
+            }
+            Err(e) => Err(PyErr::new::<pyo3::exceptions::PyException, _>(format!(
+                "Failed to save database to file: {}",
+                e
+            ))),
+        }
+    }
+
+    /// Create a graph
+    fn create_graph(&mut self, name: &str, schema: Option<&str>) -> PyResult<()> {
+        // Get the session
+        let session = self.session.as_mut().ok_or_else(|| {
+            PyErr::new::<pyo3::exceptions::PyException, _>("Session not initialized")
+        })?;
+
+        // Create the graph using the create_test_graph procedure
+        let query = format!("CALL create_test_graph('{}')", name);
+        match session.query(&query) {
+            Ok(_) => {
+                println!("Graph '{}' created successfully", name);
+
+                // If schema is provided, we could process it here
+                if let Some(schema_str) = schema {
+                    println!("Schema provided but not yet implemented: {}", schema_str);
+                    // In a full implementation, we would parse the schema and add vertex/edge types
+                }
+
+                Ok(())
+            }
+            Err(e) => Err(PyErr::new::<pyo3::exceptions::PyException, _>(format!(
+                "Failed to create graph '{}': {}",
+                name, e
+            ))),
+        }
+    }
+
+    /// Insert data
+    fn insert_data(&mut self, data: &str) -> PyResult<()> {
+        self.execute_query(data, "insert")
+    }
+
+    /// Update data
+    fn update_data(&mut self, query: &str) -> PyResult<()> {
+        self.execute_query(query, "update")
+    }
+
+    /// Delete data
+    fn delete_data(&mut self, query: &str) -> PyResult<()> {
+        self.execute_query(query, "delete")
+    }
+
+    /// Execute a data manipulation query
+    fn execute_query(&mut self, query: &str, operation: &str) -> PyResult<()> {
+        // Get the session
+        let session = self.session.as_mut().ok_or_else(|| {
+            PyErr::new::<pyo3::exceptions::PyException, _>("Session not initialized")
+        })?;
+
+        // Execute the query
+        match session.query(query) {
+            Ok(_) => {
+                println!("Data {} successfully with query: {}", operation, query);
+                Ok(())
+            }
+            Err(e) => Err(PyErr::new::<pyo3::exceptions::PyException, _>(format!(
+                "Failed to {} data: {}",
+                operation, e
+            ))),
+        }
+    }
+
+    /// Close the database connection
+    fn close(&mut self) -> PyResult<()> {
+        self.database = None;
+        self.session = None;
+        Ok(())
+    }
+}
+
+/// Convert a DataChunk to a Python list of lists
+fn convert_data_chunk(chunk: &DataChunk) -> PyResult<Vec<Vec<PyObject>>> {
+    let mut result = Vec::new();
+
+    // Get the number of rows
+    let num_rows = chunk.len();
+
+    // For each row, create a list of values
+    for row_idx in 0..num_rows {
+        let mut row_vec = Vec::new();
+
+        // For each column, get the value at this row
+        for col in chunk.columns() {
+            let value = extract_value_from_array(col, row_idx)?;
+            row_vec.push(value);
+        }
+
+        result.push(row_vec);
+    }
+
+    Ok(result)
+}
+
+/// Extract a value from an Arrow array at a specific index
+fn extract_value_from_array(array: &ArrayRef, index: usize) -> PyResult<PyObject> {
+    Python::with_gil(|py| match array.data_type() {
+        DataType::Int32 => {
+            let arr = array.as_any().downcast_ref::<Int32Array>().unwrap();
+            if arr.is_null(index) {
+                Ok(py.None())
+            } else {
+                Ok(arr.value(index).into_pyobject(py)?.into_any().unbind())
+            }
+        }
+        DataType::Utf8 => {
+            let arr = array.as_any().downcast_ref::<StringArray>().unwrap();
+            if arr.is_null(index) {
+                Ok(py.None())
+            } else {
+                Ok(arr.value(index).into_pyobject(py)?.into_any().unbind())
+            }
+        }
+        DataType::Boolean => {
+            let arr = array.as_any().downcast_ref::<BooleanArray>().unwrap();
+            if arr.is_null(index) {
+                Ok(py.None())
+            } else {
+                let value = pyo3::types::PyBool::new(py, arr.value(index));
+                Ok(value.into_pyobject(py).map(|v| {
+                    <pyo3::Bound<'_, PyBool> as Clone>::clone(&v)
+                        .into_any()
+                        .unbind()
+                })?)
+            }
+        }
+        DataType::Float64 => {
+            let arr = array.as_any().downcast_ref::<Float64Array>().unwrap();
+            if arr.is_null(index) {
+                Ok(py.None())
+            } else {
+                Ok(arr.value(index).into_pyobject(py)?.into_any().unbind())
+            }
+        }
+        _ => Ok(py.None()),
+    })
+}