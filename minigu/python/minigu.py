--- conflicted
+++ resolved
@@ -595,8 +595,6 @@
         else:
             raise RuntimeError("Rust bindings required for database operations")
     
-<<<<<<< HEAD
-=======
     def begin_transaction(self) -> None:
         """
         Begin a transaction.
@@ -669,7 +667,6 @@
         else:
             raise RuntimeError("Rust bindings required for database operations")
 
->>>>>>> 09dd8bf6
     def close(self) -> None:
         """
         Close the database connection.
