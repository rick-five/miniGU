"""
miniGU Python API

This module provides Python bindings for the miniGU graph database.
"""

import sys
from typing import Optional, List, Dict, Any, Union
from pathlib import Path
import json
import asyncio

<<<<<<< HEAD
# Import from package __init__.py
from . import HAS_RUST_BINDINGS, PyMiniGU
=======
# Import from package __init__.py with fallback for direct execution
try:
    from . import HAS_RUST_BINDINGS, PyMiniGU
except ImportError:
    # Fallback when running directly
    try:
        from minigu_python import PyMiniGU
        HAS_RUST_BINDINGS = True
    except (ImportError, ModuleNotFoundError):
        HAS_RUST_BINDINGS = False
        PyMiniGU = None
>>>>>>> 8706428f


class Vertex:
    """Graph vertex representation"""
    
    def __init__(self, label: str, properties: Optional[Dict[str, Any]] = None):
        """
        Initialize a vertex
        
        Args:
            label: Vertex label
            properties: Vertex properties as key-value pairs
        """
        self.label = label
        self.properties = properties or {}
    
    def __repr__(self) -> str:
        return f"Vertex(label='{self.label}', properties={self.properties})"


class Edge:
    """Graph edge representation"""
    
    def __init__(self, label: str, src: Union[Vertex, int], dst: Union[Vertex, int], 
                 properties: Optional[Dict[str, Any]] = None):
        """
        Initialize an edge
        
        Args:
            label: Edge label
            src: Source vertex or vertex ID
            dst: Destination vertex or vertex ID
            properties: Edge properties as key-value pairs
        """
        self.label = label
        self.src = src
        self.dst = dst
        self.properties = properties or {}
    
    def __repr__(self) -> str:
        return f"Edge(label='{self.label}', src={self.src}, dst={self.dst}, properties={self.properties})"


class Path:
    """Graph path representation"""
    
    def __init__(self, nodes: List[Vertex], edges: List[Edge]):
        """
        Initialize a path
        
        Args:
            nodes: List of vertices in the path
            edges: List of edges in the path
        """
        self.nodes = nodes
        self.edges = edges
    
    def __repr__(self) -> str:
        return f"Path(nodes={len(self.nodes)}, edges={len(self.edges)})"


class MiniGUError(Exception):
    """Base exception class for miniGU database"""
    pass


class ConnectionError(MiniGUError):
    """Database connection error"""
    pass


class QueryError(MiniGUError):
    """Base query execution error"""
    pass


class QuerySyntaxError(QueryError):
    """Query syntax error"""
    pass


class QueryExecutionError(QueryError):
    """Query execution error"""
    pass


class QueryTimeoutError(QueryError):
    """Query timeout error"""
    pass


class DataError(MiniGUError):
    """Data loading/saving error"""
    pass


class GraphError(MiniGUError):
    """Graph creation/manipulation error"""
    pass


class TransactionError(MiniGUError):
    """Transaction error"""
    pass


class QueryResult:
    """
    Query result class
    """
    
    def __init__(self, schema: Optional[List[Dict[str, Any]]] = None, 
                 data: Optional[List[List[Any]]] = None,
                 metrics: Optional[Dict[str, float]] = None):
        self.schema = schema or []
        self.data = data or []
        self.metrics = metrics or {}
        self.row_count = len(self.data)
    
    def to_list(self) -> List[Dict[str, Any]]:
        """
        Convert the result to a list of dictionaries format
        
        Returns:
            List of dictionaries, with each row as a dictionary
        """
        if not self.schema or not self.data:
            return []
        
        column_names = [col["name"] for col in self.schema]
        return [dict(zip(column_names, row)) for row in self.data]
    
    def to_dict(self) -> Dict[str, Any]:
        """
        Convert the result to dictionary format
        
        Returns:
            Dictionary containing schema, data, and metrics
        """
        return {
            "schema": self.schema,
            "data": self.data,
            "metrics": self.metrics,
            "row_count": self.row_count
        }
    
    def __repr__(self) -> str:
        return f"QueryResult(rows={self.row_count}, columns={len(self.schema)})"


class AsyncMiniGU:
    """
    Async miniGU database connection class.
    
    This class provides an async interface for interacting with a miniGU database.
    It supports connecting to the database, executing queries, and managing graph data.
    
    Attributes:
        db_path (Optional[str]): Database file path
        is_connected (bool): Connection status
    """
    
    def __init__(self, db_path: Optional[str] = None, 
                 thread_count: int = 1, 
                 cache_size: int = 1000,
                 enable_logging: bool = False):
        """
        Initialize async miniGU database connection.
        
        Args:
            db_path: Database file path, if None creates an in-memory database
            thread_count: Number of threads for parallel execution
            cache_size: Size of the query result cache
            enable_logging: Whether to enable query execution logging
        """
        self.db_path = db_path
        self.thread_count = thread_count
        self.cache_size = cache_size
        self.enable_logging = enable_logging
        self._rust_instance = None
        self.is_connected = False
        self._stored_data = []
        self._connect()
    
    def _connect(self) -> None:
        """
        Establish database connection.
        
        Raises:
            ConnectionError: If connection fails
        """
        try:
            if HAS_RUST_BINDINGS:
                self._rust_instance = PyMiniGU()
                self._rust_instance.init()
            else:
                raise ConnectionError("Rust bindings not available")
            self.is_connected = True
            print("Database connected")
        except Exception as e:
            raise ConnectionError(f"Failed to connect to database: {str(e)}")
    
    async def execute(self, query: str) -> QueryResult:
        """
        Execute GQL query asynchronously.
        
        Args:
            query: GQL query statement
            
        Returns:
            Query result
            
        Raises:
            MiniGUError: Raised when database is not connected
            QuerySyntaxError: Raised when query has syntax errors
            QueryExecutionError: Raised when query execution fails
            QueryTimeoutError: Raised when query times out
        """
        
        if not self.is_connected:
            raise MiniGUError("Database not connected")
        
        if HAS_RUST_BINDINGS and self._rust_instance:
            try:
                result = self._rust_instance.execute(query)
                
                return QueryResult(
                    schema=result.get("schema", []),
                    data=result.get("data", []),
                    metrics=result.get("metrics", {})
                )
            except Exception as e:
                # Throw more precise exceptions based on specific error types
                error_str = str(e).lower()
                if "syntax" in error_str or "unexpected" in error_str:
                    raise QuerySyntaxError(f"Query syntax error: {str(e)}")
                elif "timeout" in error_str:
                    raise QueryTimeoutError(f"Query timeout: {str(e)}")
                else:
                    raise QueryExecutionError(f"Query execution failed: {str(e)}")
        else:
            raise RuntimeError("Rust bindings required for database operations")

    async def load(self, data: Union[List[Dict], str, Path]) -> None:
        """
        Load data into the database asynchronously.
        
        Args:
            data: Data to load, can be a list of dictionaries or file path
            
        Raises:
            MiniGUError: Raised when database is not connected
            DataError: Raised when data loading fails
        """
        
        if not self.is_connected:
            raise MiniGUError("Database not connected")
        
        if HAS_RUST_BINDINGS and self._rust_instance:
    
            try:
                if isinstance(data, (str, Path)):
                    # Convert path to string and load from file
                    file_path = str(data)
                    if not Path(file_path).exists():
                        raise DataError(f"File not found: {file_path}")
                    
                    self._rust_instance.load_from_file(file_path)
                else:
                    # Validate input data format
                    if not isinstance(data, list):
                        raise DataError("Data must be a list of dictionaries")
                    
                    for item in data:
                        if not isinstance(item, dict):
                            raise DataError("Each item in data list must be a dictionary")
                    
                    self._rust_instance.load_data(data)
                    self._stored_data = data
                
                print(f"Data loaded successfully")
            except Exception as e:
                raise DataError(f"Data loading failed: {str(e)}")
        else:
            # When Rust bindings are not available, raise an error directly
            raise RuntimeError("Rust bindings required for database operations")
    
    async def save(self, path: str) -> None:
        """
        Save the database to the specified path asynchronously.
        
        Args:
            path: Target file path
            
        Raises:
            MiniGUError: Raised when database is not connected
            IOError: Raised when save operation fails
        """
        if not self.is_connected:
            raise MiniGUError("Database not connected")
        
        if HAS_RUST_BINDINGS and self._rust_instance:
            try:
                self._rust_instance.save(path)
                print(f"Database saved to {path}")
            except Exception as e:
                raise IOError(f"Failed to save database: {str(e)}")
        else:
            # When Rust bindings are not available, raise an error directly
            raise RuntimeError("Rust bindings required for database operations")
    
    async def begin_transaction(self) -> None:
        """
        Begin a transaction asynchronously.
        
        Raises:
            MiniGUError: Raised when database is not connected
            TransactionError: Raised when transaction operations fail
        """
        if not self.is_connected:
            raise MiniGUError("Database not connected")
        
        if HAS_RUST_BINDINGS and self._rust_instance:
            try:
                self._rust_instance.begin_transaction()
            except AttributeError:
                print("Transactions not yet implemented in Rust backend")
            except Exception as e:
                raise TransactionError(f"Failed to begin transaction: {str(e)}")
        else:
            raise RuntimeError("Rust bindings required for database operations")
    
    async def commit(self) -> None:
        """
        Commit the current transaction asynchronously.
        
        Raises:
            MiniGUError: Raised when database is not connected
            TransactionError: Raised when transaction operations fail
        """
        if not self.is_connected:
            raise MiniGUError("Database not connected")
        
        if HAS_RUST_BINDINGS and self._rust_instance:
            try:
                self._rust_instance.commit()
            except AttributeError:
                print("Transactions not yet implemented in Rust backend")
            except Exception as e:
                raise TransactionError(f"Failed to commit transaction: {str(e)}")
        else:
            raise RuntimeError("Rust bindings required for database operations")
    
    async def rollback(self) -> None:
        """
        Rollback the current transaction asynchronously.
        
        Raises:
            MiniGUError: Raised when database is not connected
            TransactionError: Raised when transaction operations fail
        """
        if not self.is_connected:
            raise MiniGUError("Database not connected")
        
        if HAS_RUST_BINDINGS and self._rust_instance:
            try:
                self._rust_instance.rollback()
            except AttributeError:
                print("Transactions not yet implemented in Rust backend")
            except Exception as e:
                raise TransactionError(f"Failed to rollback transaction: {str(e)}")
        else:
            raise RuntimeError("Rust bindings required for database operations")
    
    async def create_graph(self, name: str, schema: Optional[Dict] = None) -> None:
        """
        Create a graph database asynchronously.
        
        Args:
            name: Graph name
            schema: Graph schema definition (optional)
            
        Raises:
            MiniGUError: Raised when database is not connected
            GraphError: Raised when graph creation fails
        """
        
        if not self.is_connected:
            raise MiniGUError("Database not connected")
        
        if HAS_RUST_BINDINGS and self._rust_instance:
            try:
                self._rust_instance.create_graph(name, json.dumps(schema) if schema else None)
                print(f"Graph '{name}' created successfully")
            except Exception as e:
                raise GraphError(f"Graph creation failed: {str(e)}")
        else:
            raise RuntimeError("Rust bindings required for database operations")
    
    async def create_node(self, label: str, properties: Optional[Dict[str, Any]] = None) -> Vertex:
        """
        Create a vertex object asynchronously.
        
        Args:
            label: Vertex label
            properties: Vertex properties
            
        Returns:
            Vertex object
        """
        return Vertex(label, properties)

    async def create_edge(self, label: str, src: Union[Vertex, int], dst: Union[Vertex, int], 
                          properties: Optional[Dict[str, Any]] = None) -> Edge:
        """
        Create an edge object asynchronously.
        
        Args:
            label: Edge label
            src: Source vertex or vertex ID
            dst: Destination vertex or vertex ID
            properties: Edge properties
            
        Returns:
            Edge object
        """
        return Edge(label, src, dst, properties)
    
    async def create_path(self, nodes: List[Vertex], edges: List[Edge]) -> Path:
        """
        Create a path object asynchronously.
        
        Args:
            nodes: List of vertices
            edges: List of edges
            
        Returns:
            Path object
        """
        return Path(nodes, edges)
    
    async def __aenter__(self):
        return self
    
    async def close(self) -> None:
        """
        Close the database connection asynchronously.
        """
        if self.is_connected and HAS_RUST_BINDINGS and self._rust_instance:
            try:
                self._rust_instance.close()
            except:
                pass
        self.is_connected = False
    
    async def __aexit__(self, exc_type, exc_val, exc_tb):
        await self.close()
        return False


class MiniGU:
    """
    miniGU database connection class.
    
    This class provides the main interface for interacting with a miniGU database.
    It supports connecting to the database, executing queries, and managing graph data.
    
    Attributes:
        db_path (Optional[str]): Database file path
        is_connected (bool): Connection status
    """
    
    def __init__(self, db_path: Optional[str] = None, 
                 thread_count: int = 1, 
                 cache_size: int = 1000,
                 enable_logging: bool = False):
        """
        Initialize miniGU database connection.
        
        Args:
            db_path: Database file path, if None creates an in-memory database
            thread_count: Number of threads for parallel execution
            cache_size: Size of the query result cache
            enable_logging: Whether to enable query execution logging
        """
        self.db_path = db_path
        self.thread_count = thread_count
        self.cache_size = cache_size
        self.enable_logging = enable_logging
        self._rust_instance = None
        self.is_connected = False
        self._stored_data = []
        self._connect()
    
    def _connect(self) -> None:
        """
        Establish database connection
        """
        try:
            if HAS_RUST_BINDINGS:
                self._rust_instance = PyMiniGU()
                self._rust_instance.init()
            else:
                raise ConnectionError("Rust bindings not available")
            self.is_connected = True
            print("Database connected")
        except Exception as e:
            raise ConnectionError(f"Failed to connect to database: {str(e)}")
    
    def execute(self, query: str) -> QueryResult:
        """
        Execute GQL query
        
        Args:
            query: GQL query statement
            
        Returns:
            Query result
            
        Raises:
            MiniGUError: Raised when database is not connected
            QuerySyntaxError: Raised when query has syntax errors
            QueryExecutionError: Raised when query execution fails
            QueryTimeoutError: Raised when query times out
        """
        if not self.is_connected:
            raise MiniGUError("Database not connected")
        
        if HAS_RUST_BINDINGS and self._rust_instance:
            # Execute query using Rust backend
            try:
                result_dict = self._rust_instance.execute(query)
                schema = result_dict.get("schema", [])
                data = result_dict.get("data", [])
                metrics = result_dict.get("metrics", {})
                return QueryResult(schema, data, metrics)
            except Exception as e:
                # Throw more precise exceptions based on specific error types
                error_str = str(e).lower()
                if "syntax" in error_str or "unexpected" in error_str:
                    raise QuerySyntaxError(f"Query syntax error: {str(e)}")
                elif "timeout" in error_str:
                    raise QueryTimeoutError(f"Query timeout: {str(e)}")
                else:
                    raise QueryExecutionError(f"Query execution failed: {str(e)}")
        else:
            raise RuntimeError("Rust bindings required for database operations")
    
    def load(self, data: Union[List[Dict], str, Path]) -> None:
        """
        Load data into the database
        
        Args:
            data: Data to load, can be a list of dictionaries or file path
            
        Raises:
            MiniGUError: Raised when database is not connected
            DataError: Raised when data loading fails
        """
        if not self.is_connected:
            raise MiniGUError("Database not connected")
        
        if HAS_RUST_BINDINGS and self._rust_instance:
            try:
                if isinstance(data, (str, Path)):
                    self._rust_instance.load_from_file(str(data))
                else:
                    self._rust_instance.load_data(data)
                print(f"Data loaded successfully")
            except Exception as e:
                raise DataError(f"Data loading failed: {str(e)}")
        else:
            raise RuntimeError("Rust bindings required for database operations")

    def save(self, path: str) -> None:
        """
        Save the database to the specified path
        
        Args:
            path: Save path
            
        Raises:
            MiniGUError: Raised when database is not connected
            DataError: Raised when save fails
        """
        if not self.is_connected:
            raise MiniGUError("Database not connected")
        
        if HAS_RUST_BINDINGS and self._rust_instance:
            try:
                self._rust_instance.save_to_file(path)
                print(f"Database saved to {path}")
            except Exception as e:
                raise DataError(f"Database save failed: {str(e)}")
        else:
            raise RuntimeError("Rust bindings required for database operations")
    
    def create_graph(self, name: str, schema: Optional[Dict] = None) -> None:
        """
        Create a graph database
        
        Args:
            name: Graph name
            schema: Graph schema definition (optional)
            
        Raises:
            MiniGUError: Raised when database is not connected
            GraphError: Raised when graph creation fails
        """
        if not self.is_connected:
            raise MiniGUError("Database not connected")
        
        if HAS_RUST_BINDINGS and self._rust_instance:
            try:
                self._rust_instance.create_graph(name, json.dumps(schema) if schema else None)
                print(f"Graph '{name}' created successfully")
            except Exception as e:
                raise GraphError(f"Graph creation failed: {str(e)}")
        else:
            raise RuntimeError("Rust bindings required for database operations")
    
    def begin_transaction(self) -> None:
        """
        Begin a transaction.
        
        Raises:
            MiniGUError: Raised when database is not connected
            TransactionError: Raised when transaction cannot be started
        """
        if not self.is_connected:
            raise MiniGUError("Database not connected")
        
        if HAS_RUST_BINDINGS and self._rust_instance:
            try:
                # Check if the method exists before calling it
                if hasattr(self._rust_instance, 'begin_transaction'):
                    self._rust_instance.begin_transaction()
                else:
                    # For now, just print a message since the method doesn't exist in the Rust code yet
                    print("Transactions not yet implemented in Rust backend")
            except Exception as e:
                raise TransactionError(f"Failed to begin transaction: {str(e)}")
        else:
            raise RuntimeError("Rust bindings required for database operations")
    
    def commit(self) -> None:
        """
        Commit the current transaction.
        
        Raises:
            MiniGUError: Raised when database is not connected
            TransactionError: Raised when transaction cannot be committed
        """
        if not self.is_connected:
            raise MiniGUError("Database not connected")
        
        if HAS_RUST_BINDINGS and self._rust_instance:
            try:
                # Check if the method exists before calling it
                if hasattr(self._rust_instance, 'commit'):
                    self._rust_instance.commit()
                else:
                    # For now, just print a message since the method doesn't exist in the Rust code yet
                    print("Transactions not yet implemented in Rust backend")
            except Exception as e:
                raise TransactionError(f"Failed to commit transaction: {str(e)}")
        else:
            raise RuntimeError("Rust bindings required for database operations")
    
    def rollback(self) -> None:
        """
        Rollback the current transaction.
        
        Raises:
            MiniGUError: Raised when database is not connected
            TransactionError: Raised when transaction cannot be rolled back
        """
        if not self.is_connected:
            raise MiniGUError("Database not connected")
        
        if HAS_RUST_BINDINGS and self._rust_instance:
            try:
                # Check if the method exists before calling it
                if hasattr(self._rust_instance, 'rollback'):
                    self._rust_instance.rollback()
                else:
                    # For now, just print a message since the method doesn't exist in the Rust code yet
                    print("Transactions not yet implemented in Rust backend")
            except Exception as e:
                raise TransactionError(f"Failed to rollback transaction: {str(e)}")
        else:
            raise RuntimeError("Rust bindings required for database operations")

    def close(self) -> None:
        """
        Close the database connection.
        """
        if self.is_connected and HAS_RUST_BINDINGS and self._rust_instance:
            try:
                self._rust_instance.close()
            except:
                pass
        self.is_connected = False
    
    def __enter__(self):
        return self
    
    def __exit__(self, exc_type, exc_val, exc_tb):
        self.close()
        return False


def connect(db_path: Optional[str] = None,
            thread_count: int = 1,
            cache_size: int = 1000,
            enable_logging: bool = False) -> MiniGU:
    """
    Create a connection to the miniGU database.
    
    Args:
        db_path: Database file path, if None creates an in-memory database
        thread_count: Number of threads for parallel execution
        cache_size: Size of the query result cache
        enable_logging: Whether to enable query execution logging
        
    Returns:
        MiniGU database connection object
    """
    return MiniGU(db_path, thread_count, cache_size, enable_logging)


async def async_connect(db_path: Optional[str] = None,
                        thread_count: int = 1,
                        cache_size: int = 1000,
                        enable_logging: bool = False) -> AsyncMiniGU:
    """
    Create an asynchronous connection to the miniGU database.
    
    Args:
        db_path: Database file path, if None creates an in-memory database
        thread_count: Number of threads for parallel execution
        cache_size: Size of the query result cache
        enable_logging: Whether to enable query execution logging
        
    Returns:
        AsyncMiniGU database connection object
    """
    return AsyncMiniGU(db_path, thread_count, cache_size, enable_logging)<|MERGE_RESOLUTION|>--- conflicted
+++ resolved
@@ -1,776 +1,776 @@
-"""
-miniGU Python API
-
-This module provides Python bindings for the miniGU graph database.
-"""
-
-import sys
-from typing import Optional, List, Dict, Any, Union
-from pathlib import Path
-import json
-import asyncio
-
-<<<<<<< HEAD
-# Import from package __init__.py
-from . import HAS_RUST_BINDINGS, PyMiniGU
-=======
-# Import from package __init__.py with fallback for direct execution
-try:
-    from . import HAS_RUST_BINDINGS, PyMiniGU
-except ImportError:
-    # Fallback when running directly
-    try:
-        from minigu_python import PyMiniGU
-        HAS_RUST_BINDINGS = True
-    except (ImportError, ModuleNotFoundError):
-        HAS_RUST_BINDINGS = False
-        PyMiniGU = None
->>>>>>> 8706428f
-
-
-class Vertex:
-    """Graph vertex representation"""
-    
-    def __init__(self, label: str, properties: Optional[Dict[str, Any]] = None):
-        """
-        Initialize a vertex
-        
-        Args:
-            label: Vertex label
-            properties: Vertex properties as key-value pairs
-        """
-        self.label = label
-        self.properties = properties or {}
-    
-    def __repr__(self) -> str:
-        return f"Vertex(label='{self.label}', properties={self.properties})"
-
-
-class Edge:
-    """Graph edge representation"""
-    
-    def __init__(self, label: str, src: Union[Vertex, int], dst: Union[Vertex, int], 
-                 properties: Optional[Dict[str, Any]] = None):
-        """
-        Initialize an edge
-        
-        Args:
-            label: Edge label
-            src: Source vertex or vertex ID
-            dst: Destination vertex or vertex ID
-            properties: Edge properties as key-value pairs
-        """
-        self.label = label
-        self.src = src
-        self.dst = dst
-        self.properties = properties or {}
-    
-    def __repr__(self) -> str:
-        return f"Edge(label='{self.label}', src={self.src}, dst={self.dst}, properties={self.properties})"
-
-
-class Path:
-    """Graph path representation"""
-    
-    def __init__(self, nodes: List[Vertex], edges: List[Edge]):
-        """
-        Initialize a path
-        
-        Args:
-            nodes: List of vertices in the path
-            edges: List of edges in the path
-        """
-        self.nodes = nodes
-        self.edges = edges
-    
-    def __repr__(self) -> str:
-        return f"Path(nodes={len(self.nodes)}, edges={len(self.edges)})"
-
-
-class MiniGUError(Exception):
-    """Base exception class for miniGU database"""
-    pass
-
-
-class ConnectionError(MiniGUError):
-    """Database connection error"""
-    pass
-
-
-class QueryError(MiniGUError):
-    """Base query execution error"""
-    pass
-
-
-class QuerySyntaxError(QueryError):
-    """Query syntax error"""
-    pass
-
-
-class QueryExecutionError(QueryError):
-    """Query execution error"""
-    pass
-
-
-class QueryTimeoutError(QueryError):
-    """Query timeout error"""
-    pass
-
-
-class DataError(MiniGUError):
-    """Data loading/saving error"""
-    pass
-
-
-class GraphError(MiniGUError):
-    """Graph creation/manipulation error"""
-    pass
-
-
-class TransactionError(MiniGUError):
-    """Transaction error"""
-    pass
-
-
-class QueryResult:
-    """
-    Query result class
-    """
-    
-    def __init__(self, schema: Optional[List[Dict[str, Any]]] = None, 
-                 data: Optional[List[List[Any]]] = None,
-                 metrics: Optional[Dict[str, float]] = None):
-        self.schema = schema or []
-        self.data = data or []
-        self.metrics = metrics or {}
-        self.row_count = len(self.data)
-    
-    def to_list(self) -> List[Dict[str, Any]]:
-        """
-        Convert the result to a list of dictionaries format
-        
-        Returns:
-            List of dictionaries, with each row as a dictionary
-        """
-        if not self.schema or not self.data:
-            return []
-        
-        column_names = [col["name"] for col in self.schema]
-        return [dict(zip(column_names, row)) for row in self.data]
-    
-    def to_dict(self) -> Dict[str, Any]:
-        """
-        Convert the result to dictionary format
-        
-        Returns:
-            Dictionary containing schema, data, and metrics
-        """
-        return {
-            "schema": self.schema,
-            "data": self.data,
-            "metrics": self.metrics,
-            "row_count": self.row_count
-        }
-    
-    def __repr__(self) -> str:
-        return f"QueryResult(rows={self.row_count}, columns={len(self.schema)})"
-
-
-class AsyncMiniGU:
-    """
-    Async miniGU database connection class.
-    
-    This class provides an async interface for interacting with a miniGU database.
-    It supports connecting to the database, executing queries, and managing graph data.
-    
-    Attributes:
-        db_path (Optional[str]): Database file path
-        is_connected (bool): Connection status
-    """
-    
-    def __init__(self, db_path: Optional[str] = None, 
-                 thread_count: int = 1, 
-                 cache_size: int = 1000,
-                 enable_logging: bool = False):
-        """
-        Initialize async miniGU database connection.
-        
-        Args:
-            db_path: Database file path, if None creates an in-memory database
-            thread_count: Number of threads for parallel execution
-            cache_size: Size of the query result cache
-            enable_logging: Whether to enable query execution logging
-        """
-        self.db_path = db_path
-        self.thread_count = thread_count
-        self.cache_size = cache_size
-        self.enable_logging = enable_logging
-        self._rust_instance = None
-        self.is_connected = False
-        self._stored_data = []
-        self._connect()
-    
-    def _connect(self) -> None:
-        """
-        Establish database connection.
-        
-        Raises:
-            ConnectionError: If connection fails
-        """
-        try:
-            if HAS_RUST_BINDINGS:
-                self._rust_instance = PyMiniGU()
-                self._rust_instance.init()
-            else:
-                raise ConnectionError("Rust bindings not available")
-            self.is_connected = True
-            print("Database connected")
-        except Exception as e:
-            raise ConnectionError(f"Failed to connect to database: {str(e)}")
-    
-    async def execute(self, query: str) -> QueryResult:
-        """
-        Execute GQL query asynchronously.
-        
-        Args:
-            query: GQL query statement
-            
-        Returns:
-            Query result
-            
-        Raises:
-            MiniGUError: Raised when database is not connected
-            QuerySyntaxError: Raised when query has syntax errors
-            QueryExecutionError: Raised when query execution fails
-            QueryTimeoutError: Raised when query times out
-        """
-        
-        if not self.is_connected:
-            raise MiniGUError("Database not connected")
-        
-        if HAS_RUST_BINDINGS and self._rust_instance:
-            try:
-                result = self._rust_instance.execute(query)
-                
-                return QueryResult(
-                    schema=result.get("schema", []),
-                    data=result.get("data", []),
-                    metrics=result.get("metrics", {})
-                )
-            except Exception as e:
-                # Throw more precise exceptions based on specific error types
-                error_str = str(e).lower()
-                if "syntax" in error_str or "unexpected" in error_str:
-                    raise QuerySyntaxError(f"Query syntax error: {str(e)}")
-                elif "timeout" in error_str:
-                    raise QueryTimeoutError(f"Query timeout: {str(e)}")
-                else:
-                    raise QueryExecutionError(f"Query execution failed: {str(e)}")
-        else:
-            raise RuntimeError("Rust bindings required for database operations")
-
-    async def load(self, data: Union[List[Dict], str, Path]) -> None:
-        """
-        Load data into the database asynchronously.
-        
-        Args:
-            data: Data to load, can be a list of dictionaries or file path
-            
-        Raises:
-            MiniGUError: Raised when database is not connected
-            DataError: Raised when data loading fails
-        """
-        
-        if not self.is_connected:
-            raise MiniGUError("Database not connected")
-        
-        if HAS_RUST_BINDINGS and self._rust_instance:
-    
-            try:
-                if isinstance(data, (str, Path)):
-                    # Convert path to string and load from file
-                    file_path = str(data)
-                    if not Path(file_path).exists():
-                        raise DataError(f"File not found: {file_path}")
-                    
-                    self._rust_instance.load_from_file(file_path)
-                else:
-                    # Validate input data format
-                    if not isinstance(data, list):
-                        raise DataError("Data must be a list of dictionaries")
-                    
-                    for item in data:
-                        if not isinstance(item, dict):
-                            raise DataError("Each item in data list must be a dictionary")
-                    
-                    self._rust_instance.load_data(data)
-                    self._stored_data = data
-                
-                print(f"Data loaded successfully")
-            except Exception as e:
-                raise DataError(f"Data loading failed: {str(e)}")
-        else:
-            # When Rust bindings are not available, raise an error directly
-            raise RuntimeError("Rust bindings required for database operations")
-    
-    async def save(self, path: str) -> None:
-        """
-        Save the database to the specified path asynchronously.
-        
-        Args:
-            path: Target file path
-            
-        Raises:
-            MiniGUError: Raised when database is not connected
-            IOError: Raised when save operation fails
-        """
-        if not self.is_connected:
-            raise MiniGUError("Database not connected")
-        
-        if HAS_RUST_BINDINGS and self._rust_instance:
-            try:
-                self._rust_instance.save(path)
-                print(f"Database saved to {path}")
-            except Exception as e:
-                raise IOError(f"Failed to save database: {str(e)}")
-        else:
-            # When Rust bindings are not available, raise an error directly
-            raise RuntimeError("Rust bindings required for database operations")
-    
-    async def begin_transaction(self) -> None:
-        """
-        Begin a transaction asynchronously.
-        
-        Raises:
-            MiniGUError: Raised when database is not connected
-            TransactionError: Raised when transaction operations fail
-        """
-        if not self.is_connected:
-            raise MiniGUError("Database not connected")
-        
-        if HAS_RUST_BINDINGS and self._rust_instance:
-            try:
-                self._rust_instance.begin_transaction()
-            except AttributeError:
-                print("Transactions not yet implemented in Rust backend")
-            except Exception as e:
-                raise TransactionError(f"Failed to begin transaction: {str(e)}")
-        else:
-            raise RuntimeError("Rust bindings required for database operations")
-    
-    async def commit(self) -> None:
-        """
-        Commit the current transaction asynchronously.
-        
-        Raises:
-            MiniGUError: Raised when database is not connected
-            TransactionError: Raised when transaction operations fail
-        """
-        if not self.is_connected:
-            raise MiniGUError("Database not connected")
-        
-        if HAS_RUST_BINDINGS and self._rust_instance:
-            try:
-                self._rust_instance.commit()
-            except AttributeError:
-                print("Transactions not yet implemented in Rust backend")
-            except Exception as e:
-                raise TransactionError(f"Failed to commit transaction: {str(e)}")
-        else:
-            raise RuntimeError("Rust bindings required for database operations")
-    
-    async def rollback(self) -> None:
-        """
-        Rollback the current transaction asynchronously.
-        
-        Raises:
-            MiniGUError: Raised when database is not connected
-            TransactionError: Raised when transaction operations fail
-        """
-        if not self.is_connected:
-            raise MiniGUError("Database not connected")
-        
-        if HAS_RUST_BINDINGS and self._rust_instance:
-            try:
-                self._rust_instance.rollback()
-            except AttributeError:
-                print("Transactions not yet implemented in Rust backend")
-            except Exception as e:
-                raise TransactionError(f"Failed to rollback transaction: {str(e)}")
-        else:
-            raise RuntimeError("Rust bindings required for database operations")
-    
-    async def create_graph(self, name: str, schema: Optional[Dict] = None) -> None:
-        """
-        Create a graph database asynchronously.
-        
-        Args:
-            name: Graph name
-            schema: Graph schema definition (optional)
-            
-        Raises:
-            MiniGUError: Raised when database is not connected
-            GraphError: Raised when graph creation fails
-        """
-        
-        if not self.is_connected:
-            raise MiniGUError("Database not connected")
-        
-        if HAS_RUST_BINDINGS and self._rust_instance:
-            try:
-                self._rust_instance.create_graph(name, json.dumps(schema) if schema else None)
-                print(f"Graph '{name}' created successfully")
-            except Exception as e:
-                raise GraphError(f"Graph creation failed: {str(e)}")
-        else:
-            raise RuntimeError("Rust bindings required for database operations")
-    
-    async def create_node(self, label: str, properties: Optional[Dict[str, Any]] = None) -> Vertex:
-        """
-        Create a vertex object asynchronously.
-        
-        Args:
-            label: Vertex label
-            properties: Vertex properties
-            
-        Returns:
-            Vertex object
-        """
-        return Vertex(label, properties)
-
-    async def create_edge(self, label: str, src: Union[Vertex, int], dst: Union[Vertex, int], 
-                          properties: Optional[Dict[str, Any]] = None) -> Edge:
-        """
-        Create an edge object asynchronously.
-        
-        Args:
-            label: Edge label
-            src: Source vertex or vertex ID
-            dst: Destination vertex or vertex ID
-            properties: Edge properties
-            
-        Returns:
-            Edge object
-        """
-        return Edge(label, src, dst, properties)
-    
-    async def create_path(self, nodes: List[Vertex], edges: List[Edge]) -> Path:
-        """
-        Create a path object asynchronously.
-        
-        Args:
-            nodes: List of vertices
-            edges: List of edges
-            
-        Returns:
-            Path object
-        """
-        return Path(nodes, edges)
-    
-    async def __aenter__(self):
-        return self
-    
-    async def close(self) -> None:
-        """
-        Close the database connection asynchronously.
-        """
-        if self.is_connected and HAS_RUST_BINDINGS and self._rust_instance:
-            try:
-                self._rust_instance.close()
-            except:
-                pass
-        self.is_connected = False
-    
-    async def __aexit__(self, exc_type, exc_val, exc_tb):
-        await self.close()
-        return False
-
-
-class MiniGU:
-    """
-    miniGU database connection class.
-    
-    This class provides the main interface for interacting with a miniGU database.
-    It supports connecting to the database, executing queries, and managing graph data.
-    
-    Attributes:
-        db_path (Optional[str]): Database file path
-        is_connected (bool): Connection status
-    """
-    
-    def __init__(self, db_path: Optional[str] = None, 
-                 thread_count: int = 1, 
-                 cache_size: int = 1000,
-                 enable_logging: bool = False):
-        """
-        Initialize miniGU database connection.
-        
-        Args:
-            db_path: Database file path, if None creates an in-memory database
-            thread_count: Number of threads for parallel execution
-            cache_size: Size of the query result cache
-            enable_logging: Whether to enable query execution logging
-        """
-        self.db_path = db_path
-        self.thread_count = thread_count
-        self.cache_size = cache_size
-        self.enable_logging = enable_logging
-        self._rust_instance = None
-        self.is_connected = False
-        self._stored_data = []
-        self._connect()
-    
-    def _connect(self) -> None:
-        """
-        Establish database connection
-        """
-        try:
-            if HAS_RUST_BINDINGS:
-                self._rust_instance = PyMiniGU()
-                self._rust_instance.init()
-            else:
-                raise ConnectionError("Rust bindings not available")
-            self.is_connected = True
-            print("Database connected")
-        except Exception as e:
-            raise ConnectionError(f"Failed to connect to database: {str(e)}")
-    
-    def execute(self, query: str) -> QueryResult:
-        """
-        Execute GQL query
-        
-        Args:
-            query: GQL query statement
-            
-        Returns:
-            Query result
-            
-        Raises:
-            MiniGUError: Raised when database is not connected
-            QuerySyntaxError: Raised when query has syntax errors
-            QueryExecutionError: Raised when query execution fails
-            QueryTimeoutError: Raised when query times out
-        """
-        if not self.is_connected:
-            raise MiniGUError("Database not connected")
-        
-        if HAS_RUST_BINDINGS and self._rust_instance:
-            # Execute query using Rust backend
-            try:
-                result_dict = self._rust_instance.execute(query)
-                schema = result_dict.get("schema", [])
-                data = result_dict.get("data", [])
-                metrics = result_dict.get("metrics", {})
-                return QueryResult(schema, data, metrics)
-            except Exception as e:
-                # Throw more precise exceptions based on specific error types
-                error_str = str(e).lower()
-                if "syntax" in error_str or "unexpected" in error_str:
-                    raise QuerySyntaxError(f"Query syntax error: {str(e)}")
-                elif "timeout" in error_str:
-                    raise QueryTimeoutError(f"Query timeout: {str(e)}")
-                else:
-                    raise QueryExecutionError(f"Query execution failed: {str(e)}")
-        else:
-            raise RuntimeError("Rust bindings required for database operations")
-    
-    def load(self, data: Union[List[Dict], str, Path]) -> None:
-        """
-        Load data into the database
-        
-        Args:
-            data: Data to load, can be a list of dictionaries or file path
-            
-        Raises:
-            MiniGUError: Raised when database is not connected
-            DataError: Raised when data loading fails
-        """
-        if not self.is_connected:
-            raise MiniGUError("Database not connected")
-        
-        if HAS_RUST_BINDINGS and self._rust_instance:
-            try:
-                if isinstance(data, (str, Path)):
-                    self._rust_instance.load_from_file(str(data))
-                else:
-                    self._rust_instance.load_data(data)
-                print(f"Data loaded successfully")
-            except Exception as e:
-                raise DataError(f"Data loading failed: {str(e)}")
-        else:
-            raise RuntimeError("Rust bindings required for database operations")
-
-    def save(self, path: str) -> None:
-        """
-        Save the database to the specified path
-        
-        Args:
-            path: Save path
-            
-        Raises:
-            MiniGUError: Raised when database is not connected
-            DataError: Raised when save fails
-        """
-        if not self.is_connected:
-            raise MiniGUError("Database not connected")
-        
-        if HAS_RUST_BINDINGS and self._rust_instance:
-            try:
-                self._rust_instance.save_to_file(path)
-                print(f"Database saved to {path}")
-            except Exception as e:
-                raise DataError(f"Database save failed: {str(e)}")
-        else:
-            raise RuntimeError("Rust bindings required for database operations")
-    
-    def create_graph(self, name: str, schema: Optional[Dict] = None) -> None:
-        """
-        Create a graph database
-        
-        Args:
-            name: Graph name
-            schema: Graph schema definition (optional)
-            
-        Raises:
-            MiniGUError: Raised when database is not connected
-            GraphError: Raised when graph creation fails
-        """
-        if not self.is_connected:
-            raise MiniGUError("Database not connected")
-        
-        if HAS_RUST_BINDINGS and self._rust_instance:
-            try:
-                self._rust_instance.create_graph(name, json.dumps(schema) if schema else None)
-                print(f"Graph '{name}' created successfully")
-            except Exception as e:
-                raise GraphError(f"Graph creation failed: {str(e)}")
-        else:
-            raise RuntimeError("Rust bindings required for database operations")
-    
-    def begin_transaction(self) -> None:
-        """
-        Begin a transaction.
-        
-        Raises:
-            MiniGUError: Raised when database is not connected
-            TransactionError: Raised when transaction cannot be started
-        """
-        if not self.is_connected:
-            raise MiniGUError("Database not connected")
-        
-        if HAS_RUST_BINDINGS and self._rust_instance:
-            try:
-                # Check if the method exists before calling it
-                if hasattr(self._rust_instance, 'begin_transaction'):
-                    self._rust_instance.begin_transaction()
-                else:
-                    # For now, just print a message since the method doesn't exist in the Rust code yet
-                    print("Transactions not yet implemented in Rust backend")
-            except Exception as e:
-                raise TransactionError(f"Failed to begin transaction: {str(e)}")
-        else:
-            raise RuntimeError("Rust bindings required for database operations")
-    
-    def commit(self) -> None:
-        """
-        Commit the current transaction.
-        
-        Raises:
-            MiniGUError: Raised when database is not connected
-            TransactionError: Raised when transaction cannot be committed
-        """
-        if not self.is_connected:
-            raise MiniGUError("Database not connected")
-        
-        if HAS_RUST_BINDINGS and self._rust_instance:
-            try:
-                # Check if the method exists before calling it
-                if hasattr(self._rust_instance, 'commit'):
-                    self._rust_instance.commit()
-                else:
-                    # For now, just print a message since the method doesn't exist in the Rust code yet
-                    print("Transactions not yet implemented in Rust backend")
-            except Exception as e:
-                raise TransactionError(f"Failed to commit transaction: {str(e)}")
-        else:
-            raise RuntimeError("Rust bindings required for database operations")
-    
-    def rollback(self) -> None:
-        """
-        Rollback the current transaction.
-        
-        Raises:
-            MiniGUError: Raised when database is not connected
-            TransactionError: Raised when transaction cannot be rolled back
-        """
-        if not self.is_connected:
-            raise MiniGUError("Database not connected")
-        
-        if HAS_RUST_BINDINGS and self._rust_instance:
-            try:
-                # Check if the method exists before calling it
-                if hasattr(self._rust_instance, 'rollback'):
-                    self._rust_instance.rollback()
-                else:
-                    # For now, just print a message since the method doesn't exist in the Rust code yet
-                    print("Transactions not yet implemented in Rust backend")
-            except Exception as e:
-                raise TransactionError(f"Failed to rollback transaction: {str(e)}")
-        else:
-            raise RuntimeError("Rust bindings required for database operations")
-
-    def close(self) -> None:
-        """
-        Close the database connection.
-        """
-        if self.is_connected and HAS_RUST_BINDINGS and self._rust_instance:
-            try:
-                self._rust_instance.close()
-            except:
-                pass
-        self.is_connected = False
-    
-    def __enter__(self):
-        return self
-    
-    def __exit__(self, exc_type, exc_val, exc_tb):
-        self.close()
-        return False
-
-
-def connect(db_path: Optional[str] = None,
-            thread_count: int = 1,
-            cache_size: int = 1000,
-            enable_logging: bool = False) -> MiniGU:
-    """
-    Create a connection to the miniGU database.
-    
-    Args:
-        db_path: Database file path, if None creates an in-memory database
-        thread_count: Number of threads for parallel execution
-        cache_size: Size of the query result cache
-        enable_logging: Whether to enable query execution logging
-        
-    Returns:
-        MiniGU database connection object
-    """
-    return MiniGU(db_path, thread_count, cache_size, enable_logging)
-
-
-async def async_connect(db_path: Optional[str] = None,
-                        thread_count: int = 1,
-                        cache_size: int = 1000,
-                        enable_logging: bool = False) -> AsyncMiniGU:
-    """
-    Create an asynchronous connection to the miniGU database.
-    
-    Args:
-        db_path: Database file path, if None creates an in-memory database
-        thread_count: Number of threads for parallel execution
-        cache_size: Size of the query result cache
-        enable_logging: Whether to enable query execution logging
-        
-    Returns:
-        AsyncMiniGU database connection object
-    """
+"""
+miniGU Python API
+
+This module provides Python bindings for the miniGU graph database.
+"""
+
+import sys
+from typing import Optional, List, Dict, Any, Union
+from pathlib import Path
+import json
+import asyncio
+
+
+# Try to import Rust bindings
+try:
+    from . import minigu_python
+    from .minigu_python import PyMiniGU
+    HAS_RUST_BINDINGS = True
+except (ImportError, ModuleNotFoundError):
+    try:
+        # Try alternative import path
+        import minigu_python
+        from minigu_python import PyMiniGU
+        HAS_RUST_BINDINGS = True
+    except (ImportError, ModuleNotFoundError):
+        # No longer provide simulated implementation warning, directly raise exception
+        HAS_RUST_BINDINGS = False
+        raise ImportError("Rust bindings not available. miniGU requires Rust bindings to function.")
+
+
+class Node:
+    """Graph node representation"""
+    
+    def __init__(self, label: str, properties: Optional[Dict[str, Any]] = None):
+        """
+        Initialize a node
+        
+        Args:
+            label: Node label
+            properties: Node properties as key-value pairs
+        """
+        self.label = label
+        self.properties = properties or {}
+    
+    def __repr__(self) -> str:
+        return f"Node(label='{self.label}', properties={self.properties})"
+
+
+class Edge:
+    """Graph edge representation"""
+    
+    def __init__(self, label: str, src: Union[Node, int], dst: Union[Node, int], 
+                 properties: Optional[Dict[str, Any]] = None):
+        """
+        Initialize an edge
+        
+        Args:
+            label: Edge label
+            src: Source node or node ID
+            dst: Destination node or node ID
+            properties: Edge properties as key-value pairs
+        """
+        self.label = label
+        self.src = src
+        self.dst = dst
+        self.properties = properties or {}
+    
+    def __repr__(self) -> str:
+        return f"Edge(label='{self.label}', src={self.src}, dst={self.dst}, properties={self.properties})"
+
+
+class Path:
+    """Graph path representation"""
+    
+    def __init__(self, nodes: List[Node], edges: List[Edge]):
+        """
+        Initialize a path
+        
+        Args:
+            nodes: List of nodes in the path
+            edges: List of edges in the path
+        """
+        self.nodes = nodes
+        self.edges = edges
+    
+    def __repr__(self) -> str:
+        return f"Path(nodes={len(self.nodes)}, edges={len(self.edges)})"
+
+
+class MiniGUError(Exception):
+    """Base exception class for miniGU database"""
+    pass
+
+
+class ConnectionError(MiniGUError):
+    """Database connection error"""
+    pass
+
+
+class QueryError(MiniGUError):
+    """Base query execution error"""
+    pass
+
+
+class QuerySyntaxError(QueryError):
+    """Query syntax error"""
+    pass
+
+
+class QueryExecutionError(QueryError):
+    """Query execution error"""
+    pass
+
+
+class QueryTimeoutError(QueryError):
+    """Query timeout error"""
+    pass
+
+
+class DataError(MiniGUError):
+    """Data loading/saving error"""
+    pass
+
+
+class GraphError(MiniGUError):
+    """Graph creation/manipulation error"""
+    pass
+
+
+class TransactionError(MiniGUError):
+    """Transaction error"""
+    pass
+
+
+class QueryResult:
+    """
+    Query result class
+    """
+    
+    def __init__(self, schema: Optional[List[Dict[str, Any]]] = None, 
+                 data: Optional[List[List[Any]]] = None,
+                 metrics: Optional[Dict[str, float]] = None):
+        self.schema = schema or []
+        self.data = data or []
+        self.metrics = metrics or {}
+        self.row_count = len(self.data)
+    
+    def to_list(self) -> List[Dict[str, Any]]:
+        """
+        Convert the result to a list of dictionaries format
+        
+        Returns:
+            List of dictionaries, with each row as a dictionary
+        """
+        if not self.schema or not self.data:
+            return []
+        
+        column_names = [col["name"] for col in self.schema]
+        return [dict(zip(column_names, row)) for row in self.data]
+    
+    def to_dict(self) -> Dict[str, Any]:
+        """
+        Convert the result to dictionary format
+        
+        Returns:
+            Dictionary containing schema, data, and metrics
+        """
+        return {
+            "schema": self.schema,
+            "data": self.data,
+            "metrics": self.metrics,
+            "row_count": self.row_count
+        }
+    
+    def __repr__(self) -> str:
+        return f"QueryResult(rows={self.row_count}, columns={len(self.schema)})"
+
+
+class AsyncMiniGU:
+    """
+    Async miniGU database connection class.
+    
+    This class provides an async interface for interacting with a miniGU database.
+    It supports connecting to the database, executing queries, and managing graph data.
+    
+    Attributes:
+        db_path (Optional[str]): Database file path
+        is_connected (bool): Connection status
+    """
+    
+    def __init__(self, db_path: Optional[str] = None, 
+                 thread_count: int = 1, 
+                 cache_size: int = 1000,
+                 enable_logging: bool = False):
+        """
+        Initialize async miniGU database connection.
+        
+        Args:
+            db_path: Database file path, if None creates an in-memory database
+            thread_count: Number of threads for parallel execution
+            cache_size: Size of the query result cache
+            enable_logging: Whether to enable query execution logging
+        """
+        self.db_path = db_path
+        self.thread_count = thread_count
+        self.cache_size = cache_size
+        self.enable_logging = enable_logging
+        self._rust_instance = None
+        self.is_connected = False
+        self._stored_data = []
+        self._connect()
+    
+    def _connect(self) -> None:
+        """
+        Establish database connection.
+        
+        Raises:
+            ConnectionError: If connection fails
+        """
+        try:
+            if HAS_RUST_BINDINGS:
+                self._rust_instance = PyMiniGU()
+                self._rust_instance.init()
+            else:
+                raise ConnectionError("Rust bindings not available")
+            self.is_connected = True
+            print("Database connected")
+        except Exception as e:
+            raise ConnectionError(f"Failed to connect to database: {str(e)}")
+    
+    async def execute(self, query: str) -> QueryResult:
+        """
+        Execute GQL query asynchronously.
+        
+        Args:
+            query: GQL query statement
+            
+        Returns:
+            Query result
+            
+        Raises:
+            MiniGUError: Raised when database is not connected
+            QuerySyntaxError: Raised when query has syntax errors
+            QueryExecutionError: Raised when query execution fails
+            QueryTimeoutError: Raised when query times out
+        """
+        
+        if not self.is_connected:
+            raise MiniGUError("Database not connected")
+        
+        if HAS_RUST_BINDINGS and self._rust_instance:
+            try:
+                result = self._rust_instance.execute(query)
+                
+                return QueryResult(
+                    schema=result.get("schema", []),
+                    data=result.get("data", []),
+                    metrics=result.get("metrics", {})
+                )
+            except Exception as e:
+                error_str = str(e).lower()
+                if "syntax" in error_str or "unexpected" in error_str:
+                    raise QuerySyntaxError(f"Query syntax error: {str(e)}")
+                elif "timeout" in error_str:
+                    raise QueryTimeoutError(f"Query timeout: {str(e)}")
+                else:
+                    raise QueryExecutionError(f"Query execution failed: {str(e)}")
+        else:
+            # When Rust bindings are not available, raise an error directly
+            raise RuntimeError("Rust bindings required for database operations")
+    
+    async def load(self, data: Union[List[Dict], str, Path]) -> None:
+        """
+        Load data into the database asynchronously.
+        
+        Args:
+            data: Data to load, can be a list of dictionaries or file path
+            
+        Raises:
+            MiniGUError: Raised when database is not connected
+            DataError: Raised when data loading fails
+        """
+        
+        if not self.is_connected:
+            raise MiniGUError("Database not connected")
+        
+        if HAS_RUST_BINDINGS and self._rust_instance:
+    
+            try:
+                if isinstance(data, (str, Path)):
+                    # Convert path to string and load from file
+                    file_path = str(data)
+                    if not Path(file_path).exists():
+                        raise DataError(f"File not found: {file_path}")
+                    
+                    self._rust_instance.load_from_file(file_path)
+                else:
+                    # Validate input data format
+                    if not isinstance(data, list):
+                        raise DataError("Data must be a list of dictionaries")
+                    
+                    for item in data:
+                        if not isinstance(item, dict):
+                            raise DataError("Each item in data list must be a dictionary")
+                    
+                    self._rust_instance.load_data(data)
+                    self._stored_data = data
+                
+                print(f"Data loaded successfully")
+            except Exception as e:
+                raise DataError(f"Data loading failed: {str(e)}")
+        else:
+            # When Rust bindings are not available, raise an error directly
+            raise RuntimeError("Rust bindings required for database operations")
+    
+    async def save(self, path: str) -> None:
+        """
+        Save the database to the specified path asynchronously.
+        
+        Args:
+            path: Target file path
+            
+        Raises:
+            MiniGUError: Raised when database is not connected
+            IOError: Raised when save operation fails
+        """
+        if not self.is_connected:
+            raise MiniGUError("Database not connected")
+        
+        if HAS_RUST_BINDINGS and self._rust_instance:
+            try:
+                self._rust_instance.save(path)
+                print(f"Database saved to {path}")
+            except Exception as e:
+                raise IOError(f"Failed to save database: {str(e)}")
+        else:
+            # When Rust bindings are not available, raise an error directly
+            raise RuntimeError("Rust bindings required for database operations")
+    
+    async def begin_transaction(self) -> None:
+        """
+        Begin a transaction asynchronously.
+        
+        Raises:
+            MiniGUError: Raised when database is not connected
+            TransactionError: Raised when transaction operations fail
+        """
+        if not self.is_connected:
+            raise MiniGUError("Database not connected")
+        
+        if HAS_RUST_BINDINGS and self._rust_instance:
+            try:
+                self._rust_instance.begin_transaction()
+            except AttributeError:
+                print("Transactions not yet implemented in Rust backend")
+            except Exception as e:
+                raise TransactionError(f"Failed to begin transaction: {str(e)}")
+        else:
+            raise RuntimeError("Rust bindings required for database operations")
+    
+    async def commit(self) -> None:
+        """
+        Commit the current transaction asynchronously.
+        
+        Raises:
+            MiniGUError: Raised when database is not connected
+            TransactionError: Raised when transaction operations fail
+        """
+        if not self.is_connected:
+            raise MiniGUError("Database not connected")
+        
+        if HAS_RUST_BINDINGS and self._rust_instance:
+            try:
+                self._rust_instance.commit()
+            except AttributeError:
+                print("Transactions not yet implemented in Rust backend")
+            except Exception as e:
+                raise TransactionError(f"Failed to commit transaction: {str(e)}")
+        else:
+            raise RuntimeError("Rust bindings required for database operations")
+    
+    async def rollback(self) -> None:
+        """
+        Rollback the current transaction asynchronously.
+        
+        Raises:
+            MiniGUError: Raised when database is not connected
+            TransactionError: Raised when transaction operations fail
+        """
+        if not self.is_connected:
+            raise MiniGUError("Database not connected")
+        
+        if HAS_RUST_BINDINGS and self._rust_instance:
+            try:
+                self._rust_instance.rollback()
+            except AttributeError:
+                print("Transactions not yet implemented in Rust backend")
+            except Exception as e:
+                raise TransactionError(f"Failed to rollback transaction: {str(e)}")
+        else:
+            raise RuntimeError("Rust bindings required for database operations")
+    
+    async def create_graph(self, name: str, schema: Optional[Dict] = None) -> None:
+        """
+        Create a graph database asynchronously.
+        
+        Args:
+            name: Graph name
+            schema: Graph schema definition (optional)
+            
+        Raises:
+            MiniGUError: Raised when database is not connected
+            GraphError: Raised when graph creation fails
+        """
+        
+        if not self.is_connected:
+            raise MiniGUError("Database not connected")
+        
+        if HAS_RUST_BINDINGS and self._rust_instance:
+            try:
+                self._rust_instance.create_graph(name, json.dumps(schema) if schema else None)
+                print(f"Graph '{name}' created successfully")
+            except Exception as e:
+                raise GraphError(f"Graph creation failed: {str(e)}")
+        else:
+            raise RuntimeError("Rust bindings required for database operations")
+    
+    async def create_node(self, label: str, properties: Optional[Dict[str, Any]] = None) -> Node:
+        """
+        Create a node object asynchronously.
+        
+        Args:
+            label: Node label
+            properties: Node properties
+            
+        Returns:
+            Node object
+        """
+        return Node(label, properties)
+    
+    async def create_edge(self, label: str, src: Union[Node, int], dst: Union[Node, int], 
+                          properties: Optional[Dict[str, Any]] = None) -> Edge:
+        """
+        Create an edge object asynchronously.
+        
+        Args:
+            label: Edge label
+            src: Source node or node ID
+            dst: Destination node or node ID
+            properties: Edge properties
+            
+        Returns:
+            Edge object
+        """
+        return Edge(label, src, dst, properties)
+    
+    async def create_path(self, nodes: List[Node], edges: List[Edge]) -> Path:
+        """
+        Create a path object asynchronously.
+        
+        Args:
+            nodes: List of nodes
+            edges: List of edges
+            
+        Returns:
+            Path object
+        """
+        return Path(nodes, edges)
+    
+    async def __aenter__(self):
+        return self
+    
+    async def close(self) -> None:
+        """
+        Close the database connection asynchronously.
+        """
+        if self.is_connected and HAS_RUST_BINDINGS and self._rust_instance:
+            try:
+                self._rust_instance.close()
+            except:
+                pass
+        self.is_connected = False
+    
+    async def __aexit__(self, exc_type, exc_val, exc_tb):
+        await self.close()
+        return False
+
+
+class MiniGU:
+    """
+    miniGU database connection class.
+    
+    This class provides the main interface for interacting with a miniGU database.
+    It supports connecting to the database, executing queries, and managing graph data.
+    
+    Attributes:
+        db_path (Optional[str]): Database file path
+        is_connected (bool): Connection status
+    """
+    
+    def __init__(self, db_path: Optional[str] = None, 
+                 thread_count: int = 1, 
+                 cache_size: int = 1000,
+                 enable_logging: bool = False):
+        """
+        Initialize miniGU database connection.
+        
+        Args:
+            db_path: Database file path, if None creates an in-memory database
+            thread_count: Number of threads for parallel execution
+            cache_size: Size of the query result cache
+            enable_logging: Whether to enable query execution logging
+        """
+        self.db_path = db_path
+        self.thread_count = thread_count
+        self.cache_size = cache_size
+        self.enable_logging = enable_logging
+        self._rust_instance = None
+        self.is_connected = False
+        self._stored_data = []
+        self._connect()
+    
+    def _connect(self) -> None:
+        """
+        Establish database connection
+        """
+        try:
+            if HAS_RUST_BINDINGS:
+                self._rust_instance = PyMiniGU()
+                self._rust_instance.init()
+            else:
+                raise ConnectionError("Rust bindings not available")
+            self.is_connected = True
+            print("Database connected")
+        except Exception as e:
+            raise ConnectionError(f"Failed to connect to database: {str(e)}")
+    
+    def execute(self, query: str) -> QueryResult:
+        """
+        Execute GQL query
+        
+        Args:
+            query: GQL query statement
+            
+        Returns:
+            Query result
+            
+        Raises:
+            MiniGUError: Raised when database is not connected
+            QuerySyntaxError: Raised when query has syntax errors
+            QueryExecutionError: Raised when query execution fails
+            QueryTimeoutError: Raised when query times out
+        """
+        if not self.is_connected:
+            raise MiniGUError("Database not connected")
+        
+        if HAS_RUST_BINDINGS and self._rust_instance:
+            # Execute query using Rust backend
+            try:
+                result_dict = self._rust_instance.execute(query)
+                schema = result_dict.get("schema", [])
+                data = result_dict.get("data", [])
+                metrics = result_dict.get("metrics", {})
+                return QueryResult(schema, data, metrics)
+            except Exception as e:
+                # 根据具体的错误类型抛出更精确的异常
+                error_str = str(e).lower()
+                if "syntax" in error_str or "unexpected" in error_str:
+                    raise QuerySyntaxError(f"Query syntax error: {str(e)}")
+                elif "timeout" in error_str:
+                    raise QueryTimeoutError(f"Query timeout: {str(e)}")
+                else:
+                    raise QueryExecutionError(f"Query execution failed: {str(e)}")
+        else:
+            raise RuntimeError("Rust bindings required for database operations")
+    
+    def load(self, data: Union[List[Dict], str, Path]) -> None:
+        """
+        Load data into the database
+        
+        Args:
+            data: Data to load, can be a list of dictionaries or file path
+            
+        Raises:
+            MiniGUError: Raised when database is not connected
+            DataError: Raised when data loading fails
+        """
+        if not self.is_connected:
+            raise MiniGUError("Database not connected")
+        
+        if HAS_RUST_BINDINGS and self._rust_instance:
+            try:
+                if isinstance(data, (str, Path)):
+                    self._rust_instance.load_from_file(str(data))
+                else:
+                    self._rust_instance.load_data(data)
+                print(f"Data loaded successfully")
+            except Exception as e:
+                raise DataError(f"Data loading failed: {str(e)}")
+        else:
+            raise RuntimeError("Rust bindings required for database operations")
+
+    def save(self, path: str) -> None:
+        """
+        Save the database to the specified path
+        
+        Args:
+            path: Save path
+            
+        Raises:
+            MiniGUError: Raised when database is not connected
+            DataError: Raised when save fails
+        """
+        if not self.is_connected:
+            raise MiniGUError("Database not connected")
+        
+        if HAS_RUST_BINDINGS and self._rust_instance:
+            try:
+                self._rust_instance.save_to_file(path)
+                print(f"Database saved to {path}")
+            except Exception as e:
+                raise DataError(f"Database save failed: {str(e)}")
+        else:
+            raise RuntimeError("Rust bindings required for database operations")
+    
+    def create_graph(self, name: str, schema: Optional[Dict] = None) -> None:
+        """
+        Create a graph database
+        
+        Args:
+            name: Graph name
+            schema: Graph schema definition (optional)
+            
+        Raises:
+            MiniGUError: Raised when database is not connected
+            GraphError: Raised when graph creation fails
+        """
+        if not self.is_connected:
+            raise MiniGUError("Database not connected")
+        
+        if HAS_RUST_BINDINGS and self._rust_instance:
+            try:
+                self._rust_instance.create_graph(name, json.dumps(schema) if schema else None)
+                print(f"Graph '{name}' created successfully")
+            except Exception as e:
+                raise GraphError(f"Graph creation failed: {str(e)}")
+        else:
+            raise RuntimeError("Rust bindings required for database operations")
+    
+    def begin_transaction(self) -> None:
+        """
+        Begin a transaction.
+        
+        Raises:
+            MiniGUError: Raised when database is not connected
+            TransactionError: Raised when transaction cannot be started
+        """
+        if not self.is_connected:
+            raise MiniGUError("Database not connected")
+        
+        if HAS_RUST_BINDINGS and self._rust_instance:
+            try:
+                # Check if the method exists before calling it
+                if hasattr(self._rust_instance, 'begin_transaction'):
+                    self._rust_instance.begin_transaction()
+                else:
+                    # For now, just print a message since the method doesn't exist in the Rust code yet
+                    print("Transactions not yet implemented in Rust backend")
+            except Exception as e:
+                raise TransactionError(f"Failed to begin transaction: {str(e)}")
+        else:
+            raise RuntimeError("Rust bindings required for database operations")
+    
+    def commit(self) -> None:
+        """
+        Commit the current transaction.
+        
+        Raises:
+            MiniGUError: Raised when database is not connected
+            TransactionError: Raised when transaction cannot be committed
+        """
+        if not self.is_connected:
+            raise MiniGUError("Database not connected")
+        
+        if HAS_RUST_BINDINGS and self._rust_instance:
+            try:
+                # Check if the method exists before calling it
+                if hasattr(self._rust_instance, 'commit'):
+                    self._rust_instance.commit()
+                else:
+                    # For now, just print a message since the method doesn't exist in the Rust code yet
+                    print("Transactions not yet implemented in Rust backend")
+            except Exception as e:
+                raise TransactionError(f"Failed to commit transaction: {str(e)}")
+        else:
+            raise RuntimeError("Rust bindings required for database operations")
+    
+    def rollback(self) -> None:
+        """
+        Rollback the current transaction.
+        
+        Raises:
+            MiniGUError: Raised when database is not connected
+            TransactionError: Raised when transaction cannot be rolled back
+        """
+        if not self.is_connected:
+            raise MiniGUError("Database not connected")
+        
+        if HAS_RUST_BINDINGS and self._rust_instance:
+            try:
+                # Check if the method exists before calling it
+                if hasattr(self._rust_instance, 'rollback'):
+                    self._rust_instance.rollback()
+                else:
+                    # For now, just print a message since the method doesn't exist in the Rust code yet
+                    print("Transactions not yet implemented in Rust backend")
+            except Exception as e:
+                raise TransactionError(f"Failed to rollback transaction: {str(e)}")
+        else:
+            raise RuntimeError("Rust bindings required for database operations")
+
+    def close(self) -> None:
+        """
+        Close the database connection.
+        """
+        if self.is_connected and HAS_RUST_BINDINGS and self._rust_instance:
+            try:
+                self._rust_instance.close()
+            except:
+                pass
+        self.is_connected = False
+    
+    def __enter__(self):
+        return self
+    
+    def __exit__(self, exc_type, exc_val, exc_tb):
+        self.close()
+        return False
+
+
+def connect(db_path: Optional[str] = None,
+            thread_count: int = 1,
+            cache_size: int = 1000,
+            enable_logging: bool = False) -> MiniGU:
+    """
+    Create a connection to the miniGU database.
+    
+    Args:
+        db_path: Database file path, if None creates an in-memory database
+        thread_count: Number of threads for parallel execution
+        cache_size: Size of the query result cache
+        enable_logging: Whether to enable query execution logging
+        
+    Returns:
+        MiniGU database connection object
+    """
+    return MiniGU(db_path, thread_count, cache_size, enable_logging)
+
+
+async def async_connect(db_path: Optional[str] = None,
+                        thread_count: int = 1,
+                        cache_size: int = 1000,
+                        enable_logging: bool = False) -> AsyncMiniGU:
+    """
+    Create an asynchronous connection to the miniGU database.
+    
+    Args:
+        db_path: Database file path, if None creates an in-memory database
+        thread_count: Number of threads for parallel execution
+        cache_size: Size of the query result cache
+        enable_logging: Whether to enable query execution logging
+        
+    Returns:
+        AsyncMiniGU database connection object
+    """
     return AsyncMiniGU(db_path, thread_count, cache_size, enable_logging)